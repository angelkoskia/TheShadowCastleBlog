--- conflicted
+++ resolved
@@ -1,10 +1,6 @@
 import discord
 from discord.ext import commands
-from discord.ui import View, Button, Select
 import json
-<<<<<<< HEAD
-import asyncio
-=======
 import random
 from discord.ui import View, Select, Button
 
@@ -271,16 +267,10 @@
         colors = get_user_theme_colors(interaction.user.id)
         shop_embed = self.shop_view.get_shop_embed(colors)
         await interaction.edit_original_response(embed=shop_embed, view=self.shop_view)
->>>>>>> 8a956bb4
 
 class Shop(commands.Cog):
     def __init__(self, bot):
         self.bot = bot
-<<<<<<< HEAD
-        with open('data/items.json', 'r') as f:
-            self.shop_items = json.load(f)
-
-=======
         self.items_data = self.load_items_data()
     
     def load_items_data(self):
@@ -497,7 +487,6 @@
             }
         }
     
->>>>>>> 8a956bb4
     def load_hunters_data(self):
         """Load hunter data from JSON file"""
         try:
@@ -510,34 +499,6 @@
         """Save hunter data to JSON file"""
         with open('hunters_data.json', 'w') as f:
             json.dump(data, f, indent=4)
-<<<<<<< HEAD
-
-    class ShopView(View):
-        def __init__(self, cog, category="all"):
-            super().__init__(timeout=60)
-            self.cog = cog
-            self.category = category
-            self.add_item(self.CategorySelect(cog))
-
-        class CategorySelect(Select):
-            def __init__(self, cog):
-                options = [
-                    discord.SelectOption(label="All Items", value="all", emoji="🏪"),
-                    discord.SelectOption(label="Weapons", value="weapons", emoji="⚔️"),
-                    discord.SelectOption(label="Armor", value="armor", emoji="🛡️"),
-                    discord.SelectOption(label="Consumables", value="consumables", emoji="🧪"),
-                    discord.SelectOption(label="Accessories", value="accessories", emoji="💍")
-                ]
-                super().__init__(placeholder="Select category...", options=options)
-                self.cog = cog
-
-            async def callback(self, interaction: discord.Interaction):
-                await self.cog.show_shop_items(interaction, self.values[0])
-
-    @commands.command(name='shop')
-    async def shop(self, ctx):
-        """Visit the hunter shop"""
-=======
     
     def get_tier_color_and_emoji(self, tier):
         """Get Discord color and emoji based on Solo Leveling tier"""
@@ -576,39 +537,10 @@
     @commands.command(name='shop')
     async def show_shop(self, ctx):
         """Display the interactive hunter shop"""
->>>>>>> 8a956bb4
         hunters_data = self.load_hunters_data()
         user_id = str(ctx.author.id)
         
         if user_id not in hunters_data:
-<<<<<<< HEAD
-            await ctx.send("You need to start your journey first! Use #start")
-            return
-
-        embed = discord.Embed(
-            title="🏪 Hunter Shop",
-            description="Welcome to the shop! Select a category to view items.",
-            color=discord.Color.gold()
-        )
-
-        # Show player's gold
-        hunter = hunters_data[user_id]
-        embed.add_field(
-            name="Your Gold",
-            value=f"🪙 {hunter.get('gold', 0)}",
-            inline=False
-        )
-
-        await ctx.send(embed=embed, view=self.ShopView(self))
-
-    async def show_shop_items(self, interaction, category="all"):
-        """Display shop items for a specific category"""
-        user_id = str(interaction.user.id)
-        hunters_data = self.load_hunters_data()
-
-        if user_id not in hunters_data:
-            await interaction.response.send_message("You need to start your journey first! Use #start", ephemeral=True)
-=======
             embed = discord.Embed(
                 title="❌ Error",
                 description="You need to start your journey first! Use `.start`",
@@ -639,118 +571,9 @@
         
         if user_id not in hunters_data:
             await ctx.send("You need to start your journey first! Use `.start`")
->>>>>>> 8a956bb4
             return
         
         hunter = hunters_data[user_id]
-<<<<<<< HEAD
-        items = []
-
-        # Filter items by category
-        if category == "all":
-            for cat in self.shop_items.values():
-                items.extend(cat.values())
-        else:
-            items = list(self.shop_items.get(category, {}).values())
-
-        embed = discord.Embed(
-            title=f"🏪 Shop - {category.title()}",
-            color=discord.Color.gold()
-        )
-        embed.add_field(name="Your Gold", value=f"🪙 {hunter.get('gold', 0)}", inline=False)
-
-        # Create item selection menu
-        options = []
-        for item in items[:25]:  # Discord limit of 25 options
-            options.append(
-                discord.SelectOption(
-                    label=f"{item['name']} - {item['price']} gold",
-                    value=item['id'],
-                    description=item['description'],
-                    emoji=self.get_item_emoji(item['type'])
-                )
-            )
-
-        # Create purchase UI
-        class PurchaseView(View):
-            def __init__(self):
-                super().__init__(timeout=60)
-
-            @discord.ui.select(placeholder="Select an item to purchase...", options=options)
-            async def select_item(self, interaction: discord.Interaction, select: Select):
-                await self.purchase_item(interaction, select.values[0])
-
-            async def purchase_item(self, interaction, item_id):
-                # Find the item
-                item = None
-                for category in self.shop_items.values():
-                    if item_id in category:
-                        item = category[item_id]
-                        break
-
-                if not item:
-                    await interaction.response.send_message("Item not found!", ephemeral=True)
-                    return
-
-                # Check if player can afford it
-                if hunter.get('gold', 0) < item['price']:
-                    await interaction.response.send_message("You don't have enough gold!", ephemeral=True)
-                    return
-
-                # Create confirmation button
-                class ConfirmView(View):
-                    def __init__(self):
-                        super().__init__(timeout=30)
-
-                    @discord.ui.button(label="Confirm Purchase", style=discord.ButtonStyle.success)
-                    async def confirm(self, interaction: discord.Interaction, button: Button):
-                        # Process purchase
-                        hunter['gold'] -= item['price']
-                        if 'inventory' not in hunter:
-                            hunter['inventory'] = []
-                        hunter['inventory'].append(item)
-                        self.save_hunters_data(hunters_data)
-
-                        embed = discord.Embed(
-                            title="✅ Purchase Successful!",
-                            description=f"You bought {item['name']} for 🪙 {item['price']}",
-                            color=discord.Color.green()
-                        )
-                        embed.add_field(name="Remaining Gold", value=f"🪙 {hunter['gold']}")
-                        await interaction.response.send_message(embed=embed)
-
-                    @discord.ui.button(label="Cancel", style=discord.ButtonStyle.secondary)
-                    async def cancel(self, interaction: discord.Interaction, button: Button):
-                        await interaction.response.send_message("Purchase cancelled.", ephemeral=True)
-
-                confirm_embed = discord.Embed(
-                    title="🛒 Confirm Purchase",
-                    description=f"Buy {item['name']} for 🪙 {item['price']}?",
-                    color=discord.Color.blue()
-                )
-                confirm_embed.add_field(name="Item Details", value=item['description'])
-                await interaction.response.send_message(embed=confirm_embed, view=ConfirmView(), ephemeral=True)
-
-        await interaction.response.send_message(embed=embed, view=PurchaseView())
-
-    def get_item_emoji(self, item_type):
-        """Get the appropriate emoji for item type"""
-        emoji_map = {
-            'weapon': '⚔️',
-            'armor': '🛡️',
-            'consumable': '🧪',
-            'accessory': '💍'
-        }
-        return emoji_map.get(item_type, '📦')
-
-    @commands.command(name='sell')
-    async def sell(self, ctx, *, item_name: str = None):
-        """Sell an item from your inventory"""
-        if not item_name:
-            await ctx.send("Please specify an item to sell! Use #inventory to see your items.")
-            return
-
-=======
         hunter_gold = hunter.get('gold', 0)
         
         # Find the item in shop inventory
@@ -832,70 +655,14 @@
     @commands.command(name='sell')
     async def sell_item(self, ctx, *, item_name):
         """Sell an item from inventory for half its original price"""
->>>>>>> 8a956bb4
         hunters_data = self.load_hunters_data()
         user_id = str(ctx.author.id)
         
         if user_id not in hunters_data:
-<<<<<<< HEAD
-            await ctx.send("You need to start your journey first! Use #start")
-=======
             await ctx.send("You need to start your journey first! Use `.start`")
->>>>>>> 8a956bb4
             return
         
         hunter = hunters_data[user_id]
-<<<<<<< HEAD
-        inventory = hunter.get('inventory', [])
-
-        # Find the item
-        item_to_sell = None
-        item_index = -1
-        for i, item in enumerate(inventory):
-            if item['name'].lower() == item_name.lower():
-                item_to_sell = item
-                item_index = i
-                break
-
-        if not item_to_sell:
-            await ctx.send("Item not found in your inventory!")
-            return
-
-        # Calculate sell price (50% of buy price)
-        sell_price = item_to_sell['price'] // 2
-
-        # Create confirmation UI
-        class SellView(View):
-            def __init__(self):
-                super().__init__(timeout=30)
-
-            @discord.ui.button(label="Confirm Sale", style=discord.ButtonStyle.success)
-            async def confirm(self, interaction: discord.Interaction, button: Button):
-                # Process sale
-                hunter['gold'] = hunter.get('gold', 0) + sell_price
-                del inventory[item_index]
-                self.save_hunters_data(hunters_data)
-
-                embed = discord.Embed(
-                    title="✅ Item Sold!",
-                    description=f"You sold {item_to_sell['name']} for 🪙 {sell_price}",
-                    color=discord.Color.green()
-                )
-                embed.add_field(name="New Balance", value=f"🪙 {hunter['gold']}")
-                await interaction.response.send_message(embed=embed)
-
-            @discord.ui.button(label="Cancel", style=discord.ButtonStyle.secondary)
-            async def cancel(self, interaction: discord.Interaction, button: Button):
-                await interaction.response.send_message("Sale cancelled.", ephemeral=True)
-
-        embed = discord.Embed(
-            title="💰 Confirm Sale",
-            description=f"Sell {item_to_sell['name']} for 🪙 {sell_price}?",
-            color=discord.Color.blue()
-        )
-        embed.add_field(name="Original Price", value=f"🪙 {item_to_sell['price']}")
-        await ctx.send(embed=embed, view=SellView())
-=======
         inventory = hunter.get('inventory', {})
         
         # Handle both old list format and new dict format
@@ -974,7 +741,6 @@
         )
         
         await ctx.send(embed=embed)
->>>>>>> 8a956bb4
 
 async def setup(bot):
     await bot.add_cog(Shop(bot))