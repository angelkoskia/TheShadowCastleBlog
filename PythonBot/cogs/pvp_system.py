import discord
from discord.ext import commands
from discord.ui import View, Button, Select
import json
import random
import asyncio

class PvPSystem(commands.Cog):
    def __init__(self, bot):
        self.bot = bot
<<<<<<< HEAD
        self.active_duels = {}
        self.duel_invites = {}

=======
        self.active_battles = {}  # Store active PvP battles
    
>>>>>>> 8a956bb4
    def load_hunters_data(self):
        """Load hunter data from JSON file"""
        try:
            with open('hunters_data.json', 'r') as f:
                return json.load(f)
        except FileNotFoundError:
            return {}
    
    def save_hunters_data(self, data):
        """Save hunter data to JSON file"""
        with open('hunters_data.json', 'w') as f:
            json.dump(data, f, indent=4)
<<<<<<< HEAD

    class DuelView(View):
        def __init__(self, cog, challenger_id, target_id):
            super().__init__(timeout=60)
            self.cog = cog
            self.challenger_id = challenger_id
            self.target_id = target_id

        @discord.ui.button(label="Accept", style=discord.ButtonStyle.success, emoji="⚔️")
        async def accept_duel(self, interaction: discord.Interaction, button: Button):
            if str(interaction.user.id) != self.target_id:
                await interaction.response.send_message("This duel is not for you!", ephemeral=True)
                return
            await self.cog.start_duel(interaction, self.challenger_id, self.target_id)

        @discord.ui.button(label="Decline", style=discord.ButtonStyle.danger, emoji="❌")
        async def decline_duel(self, interaction: discord.Interaction, button: Button):
            if str(interaction.user.id) != self.target_id:
                await interaction.response.send_message("This duel is not for you!", ephemeral=True)
                return
            await interaction.response.send_message(f"<@{self.target_id}> declined the duel!")

    class DuelCombatView(View):
        def __init__(self, cog, duel_id):
            super().__init__(timeout=180)
            self.cog = cog
            self.duel_id = duel_id

        @discord.ui.button(label="Attack", style=discord.ButtonStyle.danger, emoji="⚔️")
        async def attack(self, interaction: discord.Interaction, button: Button):
            await self.cog.process_duel_action(interaction, self.duel_id, "attack")

        @discord.ui.button(label="Defend", style=discord.ButtonStyle.primary, emoji="🛡️")
        async def defend(self, interaction: discord.Interaction, button: Button):
            await self.cog.process_duel_action(interaction, self.duel_id, "defend")

        @discord.ui.button(label="Ability", style=discord.ButtonStyle.success, emoji="✨")
        async def ability(self, interaction: discord.Interaction, button: Button):
            await self.cog.process_duel_action(interaction, self.duel_id, "ability")

    @commands.command(name='pvp')
    async def pvp(self, ctx, target: discord.Member = None):
        """Challenge another hunter to PvP"""
        if not target:
            await ctx.send("Please mention a hunter to challenge! Usage: #pvp @user")
            return

        if target.id == ctx.author.id:
            await ctx.send("You cannot duel yourself!")
            return

        hunters_data = self.load_hunters_data()
        challenger_id = str(ctx.author.id)
        target_id = str(target.id)

        # Check if both players are hunters
        if challenger_id not in hunters_data:
            await ctx.send("You need to start your journey first! Use #start")
            return
        if target_id not in hunters_data:
            await ctx.send(f"{target.mention} needs to start their journey first!")
            return

        # Check if either player is already in a duel
        if challenger_id in self.active_duels or target_id in self.active_duels:
            await ctx.send("One of the players is already in a duel!")
            return

        # Create duel invite
        embed = discord.Embed(
            title="⚔️ Duel Challenge",
            description=f"{ctx.author.mention} has challenged {target.mention} to a duel!",
            color=discord.Color.red()
        )

        # Add player stats
        challenger = hunters_data[challenger_id]
        target_hunter = hunters_data[target_id]

        embed.add_field(
            name=f"{ctx.author.display_name}",
            value=f"Level: {challenger['level']}\nRank: {challenger['rank']}\nWins: {challenger.get('pvp_wins', 0)}",
            inline=True
        )
        embed.add_field(
            name=f"{target.display_name}",
            value=f"Level: {target_hunter['level']}\nRank: {target_hunter['rank']}\nWins: {target_hunter.get('pvp_wins', 0)}",
            inline=True
        )

        await ctx.send(embed=embed, view=self.DuelView(self, challenger_id, target_id))

    async def start_duel(self, interaction, challenger_id, target_id):
        """Start a duel between two players"""
        hunters_data = self.load_hunters_data()

        # Create duel session
        duel_id = f"duel_{challenger_id}_{target_id}"
        self.active_duels[duel_id] = {
            'challenger': challenger_id,
            'target': target_id,
            'turn': challenger_id,
            'round': 1,
            'actions': {}
        }

        # Get player data
        challenger = hunters_data[challenger_id]
        target_hunter = hunters_data[target_id]

        # Create duel status embed
        embed = discord.Embed(
            title="⚔️ Duel Started!",
            description=f"<@{challenger_id}> vs <@{target_id}>",
            color=discord.Color.gold()
        )

        # Show health bars
        def create_health_bar(current, maximum=100, length=10):
            filled = int((current / maximum) * length)
            return "█" * filled + "░" * (length - filled)

        embed.add_field(
            name=f"{self.bot.get_user(int(challenger_id)).display_name}",
            value=f"HP: {create_health_bar(challenger['hp'])} {challenger['hp']}/100",
            inline=False
        )
        embed.add_field(
            name=f"{self.bot.get_user(int(target_id)).display_name}",
            value=f"HP: {create_health_bar(target_hunter['hp'])} {target_hunter['hp']}/100",
            inline=False
        )

        embed.add_field(
            name="Turn",
            value=f"<@{challenger_id}>'s turn!",
            inline=False
        )

        await interaction.response.send_message(embed=embed, view=self.DuelCombatView(self, duel_id))

    async def process_duel_action(self, interaction, duel_id, action):
        """Process a duel action"""
        user_id = str(interaction.user.id)
        duel = self.active_duels.get(duel_id)

        if not duel:
            await interaction.response.send_message("This duel has ended!", ephemeral=True)
            return

        if user_id != duel['turn']:
            await interaction.response.send_message("It's not your turn!", ephemeral=True)
            return

        hunters_data = self.load_hunters_data()
        attacker = hunters_data[user_id]
        defender_id = duel['target'] if user_id == duel['challenger'] else duel['challenger']
        defender = hunters_data[defender_id]

        # Process action
        damage = 0
        action_text = ""

        if action == "attack":
            damage = max(1, attacker.get('strength', 10) + random.randint(1, 10) - defender.get('defense_bonus', 0))
            defender['hp'] -= damage
            action_text = f"⚔️ <@{user_id}> attacks for {damage} damage!"
        elif action == "defend":
            attacker['defense_bonus'] = attacker.get('defense_bonus', 0) + 5
            action_text = f"🛡️ <@{user_id}> takes a defensive stance!"
        elif action == "ability":
            # Show ability selection menu
            abilities = [
                {"name": "Power Strike", "damage": 20, "description": "A powerful attack"},
                {"name": "Quick Slash", "damage": 15, "description": "A fast attack"},
                {"name": "Shield Bash", "damage": 10, "description": "A defensive attack"}
            ]

            options = [
                discord.SelectOption(
                    label=ability["name"],
                    description=ability["description"],
                    value=str(i)
                ) for i, ability in enumerate(abilities)
            ]

            class AbilitySelect(Select):
                def __init__(self):
                    super().__init__(placeholder="Choose an ability...", options=options)

                async def callback(self, interaction: discord.Interaction):
                    ability = abilities[int(self.values[0])]
                    damage = ability["damage"]
                    defender['hp'] -= damage
                    await interaction.response.send_message(f"✨ <@{user_id}> uses {ability['name']} for {damage} damage!")
                    await self.cog.update_duel_status(interaction, duel_id)

            view = View()
            view.add_item(AbilitySelect())
            await interaction.response.send_message("Choose your ability:", view=view, ephemeral=True)
            return

        # Save changes
        self.save_hunters_data(hunters_data)

        # Switch turns
        duel['turn'] = defender_id
        duel['round'] += 1

        # Check for victory
        if defender['hp'] <= 0:
            await self.end_duel(interaction, duel_id, user_id)
            return

        # Update duel status
        await self.update_duel_status(interaction, duel_id, action_text)

    async def update_duel_status(self, interaction, duel_id, action_text=None):
        """Update the duel status display"""
        duel = self.active_duels[duel_id]
        hunters_data = self.load_hunters_data()

        challenger = hunters_data[duel['challenger']]
        target = hunters_data[duel['target']]

        embed = discord.Embed(
            title="⚔️ Duel Status",
            description=f"Round {duel['round']}",
            color=discord.Color.gold()
        )

        def create_health_bar(current, maximum=100, length=10):
            filled = int((current / maximum) * length)
            return "█" * filled + "░" * (length - filled)

        embed.add_field(
            name=f"{self.bot.get_user(int(duel['challenger'])).display_name}",
            value=f"HP: {create_health_bar(challenger['hp'])} {challenger['hp']}/100",
            inline=False
        )
        embed.add_field(
            name=f"{self.bot.get_user(int(duel['target'])).display_name}",
            value=f"HP: {create_health_bar(target['hp'])} {target['hp']}/100",
            inline=False
        )

        if action_text:
            embed.add_field(name="Last Action", value=action_text, inline=False)

        embed.add_field(
            name="Turn",
            value=f"<@{duel['turn']}>'s turn!",
            inline=False
        )

        await interaction.channel.send(embed=embed, view=self.DuelCombatView(self, duel_id))

    async def end_duel(self, interaction, duel_id, winner_id):
        """End a duel and process rewards"""
        duel = self.active_duels[duel_id]
        hunters_data = self.load_hunters_data()

        winner = hunters_data[winner_id]
        loser_id = duel['target'] if winner_id == duel['challenger'] else duel['challenger']
        loser = hunters_data[loser_id]

        # Update PvP stats
        winner['pvp_wins'] = winner.get('pvp_wins', 0) + 1
        winner['exp'] += 100  # PvP experience reward
        winner['gold'] = winner.get('gold', 0) + 50  # PvP gold reward

        loser['pvp_losses'] = loser.get('pvp_losses', 0) + 1

        self.save_hunters_data(hunters_data)

        # Create victory embed
        embed = discord.Embed(
            title="🏆 Duel Ended!",
            description=f"<@{winner_id}> is victorious!",
            color=discord.Color.gold()
        )
        embed.add_field(
            name="Rewards",
            value=f"Experience: +100\nGold: +50",
            inline=False
        )
        embed.add_field(
            name="Stats Updated",
            value=f"Winner: {winner.get('pvp_wins', 1)} wins\nLoser: {loser.get('pvp_losses', 1)} losses",
            inline=False
        )

        # Remove duel from active duels
        del self.active_duels[duel_id]

        await interaction.channel.send(embed=embed)
=======
    
    def calculate_power_level(self, hunter):
        """Calculate hunter's power level for PvP"""
        base_power = hunter.get('strength', 10) + hunter.get('agility', 10) + hunter.get('intelligence', 10)
        level_bonus = hunter.get('level', 1) * 5
        
        # Equipment bonuses
        equipment_bonus = 0
        equipment = hunter.get('equipment', {})
        # Note: Equipment stats would need to be calculated from items data
        # This is a simplified version
        
        return base_power + level_bonus + equipment_bonus
    
    def get_rank_from_wins(self, wins):
        """Determine PvP rank based on wins"""
        if wins >= 100:
            return "Monarch"
        elif wins >= 50:
            return "National Level"
        elif wins >= 30:
            return "S-Rank Fighter"
        elif wins >= 20:
            return "A-Rank Fighter"
        elif wins >= 10:
            return "B-Rank Fighter"
        elif wins >= 5:
            return "C-Rank Fighter"
        elif wins >= 1:
            return "D-Rank Fighter"
        else:
            return "Unranked"
    
    @commands.command(name='pvp')
    async def challenge_player(self, ctx, target: discord.Member):
        """Challenge another player to PvP"""
        hunters_data = self.load_hunters_data()
        challenger_id = str(ctx.author.id)
        target_id = str(target.id)
        
        # Check if challenger is registered
        if challenger_id not in hunters_data:
            await ctx.send("You need to start your journey first! Use `.start`")
            return
        
        # Check if target is registered
        if target_id not in hunters_data:
            await ctx.send(f"{target.name} hasn't started their hunter journey yet!")
            return
        
        # Check if challenger can PvP (C-Rank required)
        challenger = hunters_data[challenger_id]
        if challenger.get('level', 1) < 20:
            await ctx.send("You need to be at least level 20 (C-Rank) to participate in PvP!")
            return
        
        # Check if target can PvP
        target_hunter = hunters_data[target_id]
        if target_hunter.get('level', 1) < 20:
            await ctx.send(f"{target.name} needs to be at least level 20 to participate in PvP!")
            return
        
        # Check if either player is already in battle
        if challenger.get('battle') or target_hunter.get('battle'):
            await ctx.send("One of the players is already in battle!")
            return
        
        # Check if there's already an active PvP battle
        battle_key = f"{challenger_id}_{target_id}"
        reverse_battle_key = f"{target_id}_{challenger_id}"
        
        if battle_key in self.active_battles or reverse_battle_key in self.active_battles:
            await ctx.send("There's already an active battle between these players!")
            return
        
        # Send challenge
        embed = discord.Embed(
            title="⚔️ PvP Challenge!",
            description=f"{ctx.author.mention} has challenged {target.mention} to a duel!",
            color=discord.Color.red()
        )
        
        challenger_power = self.calculate_power_level(challenger)
        target_power = self.calculate_power_level(target_hunter)
        
        embed.add_field(
            name=f"{ctx.author.name} (Level {challenger['level']})",
            value=f"Power Level: {challenger_power}\nRank: {challenger.get('rank', 'E')}",
            inline=True
        )
        
        embed.add_field(
            name=f"{target.name} (Level {target_hunter['level']})",
            value=f"Power Level: {target_power}\nRank: {target_hunter.get('rank', 'E')}",
            inline=True
        )
        
        embed.set_footer(text=f"{target.name}, react with ⚔️ to accept or ❌ to decline (30s)")
        
        message = await ctx.send(embed=embed)
        await message.add_reaction("⚔️")
        await message.add_reaction("❌")
        
        # Wait for target's response
        def check(reaction, user):
            return (user == target and str(reaction.emoji) in ["⚔️", "❌"] and 
                   reaction.message.id == message.id)
        
        try:
            reaction, user = await self.bot.wait_for('reaction_add', timeout=30.0, check=check)
            
            if str(reaction.emoji) == "❌":
                await ctx.send(f"{target.name} declined the challenge!")
                return
            
            # Start PvP battle
            await self.start_pvp_battle(ctx, challenger_id, target_id, hunters_data)
            
        except asyncio.TimeoutError:
            await ctx.send("Challenge timed out!")
    
    async def start_pvp_battle(self, ctx, challenger_id, target_id, hunters_data):
        """Start a PvP battle between two players"""
        challenger = hunters_data[challenger_id]
        target = hunters_data[target_id]
        
        challenger_user = self.bot.get_user(int(challenger_id))
        target_user = self.bot.get_user(int(target_id))
        
        # Initialize battle state
        battle_key = f"{challenger_id}_{target_id}"
        self.active_battles[battle_key] = {
            "challenger": {
                "id": challenger_id,
                "hp": challenger.get('hp', 100),
                "max_hp": challenger.get('max_hp', 100),
                "mp": challenger.get('mp', 50),
                "max_mp": challenger.get('max_mp', 50),
                "power": self.calculate_power_level(challenger)
            },
            "target": {
                "id": target_id,
                "hp": target.get('hp', 100),
                "max_hp": target.get('max_hp', 100),
                "mp": target.get('mp', 50),
                "max_mp": target.get('max_mp', 50),
                "power": self.calculate_power_level(target)
            },
            "turn": "challenger",
            "round": 1
        }
        
        embed = discord.Embed(
            title="⚔️ PvP Battle Started!",
            description=f"{challenger_user.name} vs {target_user.name}",
            color=discord.Color.dark_red()
        )
        
        await self.update_battle_embed(ctx, battle_key, embed)
    
    async def update_battle_embed(self, ctx, battle_key, embed=None):
        """Update the battle display"""
        if battle_key not in self.active_battles:
            return
        
        battle = self.active_battles[battle_key]
        challenger_data = battle["challenger"]
        target_data = battle["target"]
        
        challenger_user = self.bot.get_user(int(challenger_data["id"]))
        target_user = self.bot.get_user(int(target_data["id"]))
        
        if not embed:
            embed = discord.Embed(
                title="⚔️ PvP Battle",
                description=f"Round {battle['round']}",
                color=discord.Color.dark_red()
            )
        
        # Health bars
        def create_health_bar(current, maximum):
            if maximum == 0:
                return "░" * 10
            percentage = current / maximum
            filled = int(percentage * 10)
            return "█" * filled + "░" * (10 - filled)
        
        challenger_hp_bar = create_health_bar(challenger_data["hp"], challenger_data["max_hp"])
        target_hp_bar = create_health_bar(target_data["hp"], target_data["max_hp"])
        
        embed.add_field(
            name=f"🔴 {challenger_user.name}",
            value=f"❤️ {challenger_hp_bar} {challenger_data['hp']}/{challenger_data['max_hp']}\n💠 MP: {challenger_data['mp']}/{challenger_data['max_mp']}",
            inline=True
        )
        
        embed.add_field(
            name=f"🔵 {target_user.name}",
            value=f"❤️ {target_hp_bar} {target_data['hp']}/{target_data['max_hp']}\n💠 MP: {target_data['mp']}/{target_data['max_mp']}",
            inline=True
        )
        
        # Determine whose turn it is
        current_player = challenger_user if battle["turn"] == "challenger" else target_user
        embed.add_field(
            name="Current Turn",
            value=f"⏰ {current_player.name}'s turn",
            inline=False
        )
        
        embed.set_footer(text="Use `.attack`, `.defend`, or `.special` for your turn")
        
        message = await ctx.send(embed=embed)
        
        # Check for winner
        if challenger_data["hp"] <= 0:
            await self.end_pvp_battle(ctx, battle_key, target_data["id"])
        elif target_data["hp"] <= 0:
            await self.end_pvp_battle(ctx, battle_key, challenger_data["id"])
    
    async def end_pvp_battle(self, ctx, battle_key, winner_id):
        """End a PvP battle and award rewards"""
        if battle_key not in self.active_battles:
            return
        
        battle = self.active_battles[battle_key]
        challenger_id = battle["challenger"]["id"]
        target_id = battle["target"]["id"]
        
        loser_id = challenger_id if winner_id == target_id else target_id
        
        # Load current data
        hunters_data = self.load_hunters_data()
        
        winner = hunters_data[winner_id]
        loser = hunters_data[loser_id]
        
        # Update PvP stats
        if 'pvp_stats' not in winner:
            winner['pvp_stats'] = {'wins': 0, 'losses': 0, 'rank': 'Unranked'}
        if 'pvp_stats' not in loser:
            loser['pvp_stats'] = {'wins': 0, 'losses': 0, 'rank': 'Unranked'}
        
        winner['pvp_stats']['wins'] += 1
        loser['pvp_stats']['losses'] += 1
        
        # Track PvP wins for hunter rank progression
        winner['pvp_wins'] = winner.get('pvp_wins', 0) + 1
        
        # Update PvP ranks
        winner['pvp_stats']['rank'] = self.get_rank_from_wins(winner['pvp_stats']['wins'])
        loser['pvp_stats']['rank'] = self.get_rank_from_wins(loser['pvp_stats']['wins'])
        
        # Award rewards
        gold_reward = random.randint(100, 300)
        exp_reward = random.randint(50, 150)
        
        winner['gold'] = winner.get('gold', 0) + gold_reward
        winner['exp'] += exp_reward
        
        self.save_hunters_data(hunters_data)
        
        # Clean up battle
        del self.active_battles[battle_key]
        
        winner_user = self.bot.get_user(int(winner_id))
        loser_user = self.bot.get_user(int(loser_id))
        
        embed = discord.Embed(
            title="🏆 PvP Battle Concluded!",
            description=f"{winner_user.name} has defeated {loser_user.name}!",
            color=discord.Color.gold()
        )
        
        embed.add_field(
            name="🏆 Winner",
            value=f"{winner_user.name}\nNew Rank: {winner['pvp_stats']['rank']}\nWins: {winner['pvp_stats']['wins']}",
            inline=True
        )
        
        embed.add_field(
            name="💀 Defeated",
            value=f"{loser_user.name}\nRank: {loser['pvp_stats']['rank']}\nWins: {loser['pvp_stats']['wins']}",
            inline=True
        )
        
        embed.add_field(
            name="🎁 Rewards",
            value=f"💰 {gold_reward} Gold\n⭐ {exp_reward} EXP",
            inline=False
        )
        
        await ctx.send(embed=embed)
    
    @commands.command(name='rankings')
    async def show_rankings(self, ctx):
        """Show PvP leaderboard"""
        hunters_data = self.load_hunters_data()
        
        # Get all hunters with PvP stats
        pvp_hunters = []
        for user_id, hunter in hunters_data.items():
            if 'pvp_stats' in hunter and hunter['pvp_stats']['wins'] > 0:
                user = self.bot.get_user(int(user_id))
                if user:
                    pvp_hunters.append({
                        'name': user.name,
                        'wins': hunter['pvp_stats']['wins'],
                        'losses': hunter['pvp_stats']['losses'],
                        'rank': hunter['pvp_stats']['rank'],
                        'level': hunter.get('level', 1)
                    })
        
        # Sort by wins
        pvp_hunters.sort(key=lambda x: x['wins'], reverse=True)
        
        embed = discord.Embed(
            title="🏆 PvP Rankings",
            description="Top hunters in the PvP arena",
            color=discord.Color.gold()
        )
        
        if not pvp_hunters:
            embed.add_field(name="No Rankings", value="No hunters have participated in PvP yet!", inline=False)
        else:
            rankings_text = ""
            for i, hunter in enumerate(pvp_hunters[:10], 1):
                win_rate = (hunter['wins'] / (hunter['wins'] + hunter['losses'])) * 100
                rankings_text += f"`{i}.` **{hunter['name']}** ({hunter['rank']})\n"
                rankings_text += f"    Wins: {hunter['wins']} | Losses: {hunter['losses']} | Win Rate: {win_rate:.1f}%\n\n"
            
            embed.add_field(name="Top 10 Hunters", value=rankings_text[:1024], inline=False)
        
        await ctx.send(embed=embed)
>>>>>>> 8a956bb4

async def setup(bot):
    await bot.add_cog(PvPSystem(bot))<|MERGE_RESOLUTION|>--- conflicted
+++ resolved
@@ -1,6 +1,5 @@
 import discord
 from discord.ext import commands
-from discord.ui import View, Button, Select
 import json
 import random
 import asyncio
@@ -8,14 +7,8 @@
 class PvPSystem(commands.Cog):
     def __init__(self, bot):
         self.bot = bot
-<<<<<<< HEAD
-        self.active_duels = {}
-        self.duel_invites = {}
-
-=======
         self.active_battles = {}  # Store active PvP battles
     
->>>>>>> 8a956bb4
     def load_hunters_data(self):
         """Load hunter data from JSON file"""
         try:
@@ -28,304 +21,6 @@
         """Save hunter data to JSON file"""
         with open('hunters_data.json', 'w') as f:
             json.dump(data, f, indent=4)
-<<<<<<< HEAD
-
-    class DuelView(View):
-        def __init__(self, cog, challenger_id, target_id):
-            super().__init__(timeout=60)
-            self.cog = cog
-            self.challenger_id = challenger_id
-            self.target_id = target_id
-
-        @discord.ui.button(label="Accept", style=discord.ButtonStyle.success, emoji="⚔️")
-        async def accept_duel(self, interaction: discord.Interaction, button: Button):
-            if str(interaction.user.id) != self.target_id:
-                await interaction.response.send_message("This duel is not for you!", ephemeral=True)
-                return
-            await self.cog.start_duel(interaction, self.challenger_id, self.target_id)
-
-        @discord.ui.button(label="Decline", style=discord.ButtonStyle.danger, emoji="❌")
-        async def decline_duel(self, interaction: discord.Interaction, button: Button):
-            if str(interaction.user.id) != self.target_id:
-                await interaction.response.send_message("This duel is not for you!", ephemeral=True)
-                return
-            await interaction.response.send_message(f"<@{self.target_id}> declined the duel!")
-
-    class DuelCombatView(View):
-        def __init__(self, cog, duel_id):
-            super().__init__(timeout=180)
-            self.cog = cog
-            self.duel_id = duel_id
-
-        @discord.ui.button(label="Attack", style=discord.ButtonStyle.danger, emoji="⚔️")
-        async def attack(self, interaction: discord.Interaction, button: Button):
-            await self.cog.process_duel_action(interaction, self.duel_id, "attack")
-
-        @discord.ui.button(label="Defend", style=discord.ButtonStyle.primary, emoji="🛡️")
-        async def defend(self, interaction: discord.Interaction, button: Button):
-            await self.cog.process_duel_action(interaction, self.duel_id, "defend")
-
-        @discord.ui.button(label="Ability", style=discord.ButtonStyle.success, emoji="✨")
-        async def ability(self, interaction: discord.Interaction, button: Button):
-            await self.cog.process_duel_action(interaction, self.duel_id, "ability")
-
-    @commands.command(name='pvp')
-    async def pvp(self, ctx, target: discord.Member = None):
-        """Challenge another hunter to PvP"""
-        if not target:
-            await ctx.send("Please mention a hunter to challenge! Usage: #pvp @user")
-            return
-
-        if target.id == ctx.author.id:
-            await ctx.send("You cannot duel yourself!")
-            return
-
-        hunters_data = self.load_hunters_data()
-        challenger_id = str(ctx.author.id)
-        target_id = str(target.id)
-
-        # Check if both players are hunters
-        if challenger_id not in hunters_data:
-            await ctx.send("You need to start your journey first! Use #start")
-            return
-        if target_id not in hunters_data:
-            await ctx.send(f"{target.mention} needs to start their journey first!")
-            return
-
-        # Check if either player is already in a duel
-        if challenger_id in self.active_duels or target_id in self.active_duels:
-            await ctx.send("One of the players is already in a duel!")
-            return
-
-        # Create duel invite
-        embed = discord.Embed(
-            title="⚔️ Duel Challenge",
-            description=f"{ctx.author.mention} has challenged {target.mention} to a duel!",
-            color=discord.Color.red()
-        )
-
-        # Add player stats
-        challenger = hunters_data[challenger_id]
-        target_hunter = hunters_data[target_id]
-
-        embed.add_field(
-            name=f"{ctx.author.display_name}",
-            value=f"Level: {challenger['level']}\nRank: {challenger['rank']}\nWins: {challenger.get('pvp_wins', 0)}",
-            inline=True
-        )
-        embed.add_field(
-            name=f"{target.display_name}",
-            value=f"Level: {target_hunter['level']}\nRank: {target_hunter['rank']}\nWins: {target_hunter.get('pvp_wins', 0)}",
-            inline=True
-        )
-
-        await ctx.send(embed=embed, view=self.DuelView(self, challenger_id, target_id))
-
-    async def start_duel(self, interaction, challenger_id, target_id):
-        """Start a duel between two players"""
-        hunters_data = self.load_hunters_data()
-
-        # Create duel session
-        duel_id = f"duel_{challenger_id}_{target_id}"
-        self.active_duels[duel_id] = {
-            'challenger': challenger_id,
-            'target': target_id,
-            'turn': challenger_id,
-            'round': 1,
-            'actions': {}
-        }
-
-        # Get player data
-        challenger = hunters_data[challenger_id]
-        target_hunter = hunters_data[target_id]
-
-        # Create duel status embed
-        embed = discord.Embed(
-            title="⚔️ Duel Started!",
-            description=f"<@{challenger_id}> vs <@{target_id}>",
-            color=discord.Color.gold()
-        )
-
-        # Show health bars
-        def create_health_bar(current, maximum=100, length=10):
-            filled = int((current / maximum) * length)
-            return "█" * filled + "░" * (length - filled)
-
-        embed.add_field(
-            name=f"{self.bot.get_user(int(challenger_id)).display_name}",
-            value=f"HP: {create_health_bar(challenger['hp'])} {challenger['hp']}/100",
-            inline=False
-        )
-        embed.add_field(
-            name=f"{self.bot.get_user(int(target_id)).display_name}",
-            value=f"HP: {create_health_bar(target_hunter['hp'])} {target_hunter['hp']}/100",
-            inline=False
-        )
-
-        embed.add_field(
-            name="Turn",
-            value=f"<@{challenger_id}>'s turn!",
-            inline=False
-        )
-
-        await interaction.response.send_message(embed=embed, view=self.DuelCombatView(self, duel_id))
-
-    async def process_duel_action(self, interaction, duel_id, action):
-        """Process a duel action"""
-        user_id = str(interaction.user.id)
-        duel = self.active_duels.get(duel_id)
-
-        if not duel:
-            await interaction.response.send_message("This duel has ended!", ephemeral=True)
-            return
-
-        if user_id != duel['turn']:
-            await interaction.response.send_message("It's not your turn!", ephemeral=True)
-            return
-
-        hunters_data = self.load_hunters_data()
-        attacker = hunters_data[user_id]
-        defender_id = duel['target'] if user_id == duel['challenger'] else duel['challenger']
-        defender = hunters_data[defender_id]
-
-        # Process action
-        damage = 0
-        action_text = ""
-
-        if action == "attack":
-            damage = max(1, attacker.get('strength', 10) + random.randint(1, 10) - defender.get('defense_bonus', 0))
-            defender['hp'] -= damage
-            action_text = f"⚔️ <@{user_id}> attacks for {damage} damage!"
-        elif action == "defend":
-            attacker['defense_bonus'] = attacker.get('defense_bonus', 0) + 5
-            action_text = f"🛡️ <@{user_id}> takes a defensive stance!"
-        elif action == "ability":
-            # Show ability selection menu
-            abilities = [
-                {"name": "Power Strike", "damage": 20, "description": "A powerful attack"},
-                {"name": "Quick Slash", "damage": 15, "description": "A fast attack"},
-                {"name": "Shield Bash", "damage": 10, "description": "A defensive attack"}
-            ]
-
-            options = [
-                discord.SelectOption(
-                    label=ability["name"],
-                    description=ability["description"],
-                    value=str(i)
-                ) for i, ability in enumerate(abilities)
-            ]
-
-            class AbilitySelect(Select):
-                def __init__(self):
-                    super().__init__(placeholder="Choose an ability...", options=options)
-
-                async def callback(self, interaction: discord.Interaction):
-                    ability = abilities[int(self.values[0])]
-                    damage = ability["damage"]
-                    defender['hp'] -= damage
-                    await interaction.response.send_message(f"✨ <@{user_id}> uses {ability['name']} for {damage} damage!")
-                    await self.cog.update_duel_status(interaction, duel_id)
-
-            view = View()
-            view.add_item(AbilitySelect())
-            await interaction.response.send_message("Choose your ability:", view=view, ephemeral=True)
-            return
-
-        # Save changes
-        self.save_hunters_data(hunters_data)
-
-        # Switch turns
-        duel['turn'] = defender_id
-        duel['round'] += 1
-
-        # Check for victory
-        if defender['hp'] <= 0:
-            await self.end_duel(interaction, duel_id, user_id)
-            return
-
-        # Update duel status
-        await self.update_duel_status(interaction, duel_id, action_text)
-
-    async def update_duel_status(self, interaction, duel_id, action_text=None):
-        """Update the duel status display"""
-        duel = self.active_duels[duel_id]
-        hunters_data = self.load_hunters_data()
-
-        challenger = hunters_data[duel['challenger']]
-        target = hunters_data[duel['target']]
-
-        embed = discord.Embed(
-            title="⚔️ Duel Status",
-            description=f"Round {duel['round']}",
-            color=discord.Color.gold()
-        )
-
-        def create_health_bar(current, maximum=100, length=10):
-            filled = int((current / maximum) * length)
-            return "█" * filled + "░" * (length - filled)
-
-        embed.add_field(
-            name=f"{self.bot.get_user(int(duel['challenger'])).display_name}",
-            value=f"HP: {create_health_bar(challenger['hp'])} {challenger['hp']}/100",
-            inline=False
-        )
-        embed.add_field(
-            name=f"{self.bot.get_user(int(duel['target'])).display_name}",
-            value=f"HP: {create_health_bar(target['hp'])} {target['hp']}/100",
-            inline=False
-        )
-
-        if action_text:
-            embed.add_field(name="Last Action", value=action_text, inline=False)
-
-        embed.add_field(
-            name="Turn",
-            value=f"<@{duel['turn']}>'s turn!",
-            inline=False
-        )
-
-        await interaction.channel.send(embed=embed, view=self.DuelCombatView(self, duel_id))
-
-    async def end_duel(self, interaction, duel_id, winner_id):
-        """End a duel and process rewards"""
-        duel = self.active_duels[duel_id]
-        hunters_data = self.load_hunters_data()
-
-        winner = hunters_data[winner_id]
-        loser_id = duel['target'] if winner_id == duel['challenger'] else duel['challenger']
-        loser = hunters_data[loser_id]
-
-        # Update PvP stats
-        winner['pvp_wins'] = winner.get('pvp_wins', 0) + 1
-        winner['exp'] += 100  # PvP experience reward
-        winner['gold'] = winner.get('gold', 0) + 50  # PvP gold reward
-
-        loser['pvp_losses'] = loser.get('pvp_losses', 0) + 1
-
-        self.save_hunters_data(hunters_data)
-
-        # Create victory embed
-        embed = discord.Embed(
-            title="🏆 Duel Ended!",
-            description=f"<@{winner_id}> is victorious!",
-            color=discord.Color.gold()
-        )
-        embed.add_field(
-            name="Rewards",
-            value=f"Experience: +100\nGold: +50",
-            inline=False
-        )
-        embed.add_field(
-            name="Stats Updated",
-            value=f"Winner: {winner.get('pvp_wins', 1)} wins\nLoser: {loser.get('pvp_losses', 1)} losses",
-            inline=False
-        )
-
-        # Remove duel from active duels
-        del self.active_duels[duel_id]
-
-        await interaction.channel.send(embed=embed)
-=======
     
     def calculate_power_level(self, hunter):
         """Calculate hunter's power level for PvP"""
@@ -660,7 +355,6 @@
             embed.add_field(name="Top 10 Hunters", value=rankings_text[:1024], inline=False)
         
         await ctx.send(embed=embed)
->>>>>>> 8a956bb4
 
 async def setup(bot):
     await bot.add_cog(PvPSystem(bot))