--- conflicted
+++ resolved
@@ -1,25 +1,12 @@
 import discord
 from discord.ext import commands
-from discord.ui import View, Button, Select
 import json
-<<<<<<< HEAD
-import random
-import asyncio
-from datetime import datetime, timedelta
-=======
 from datetime import datetime
->>>>>>> 8a956bb4
 
 class DailyQuests(commands.Cog):
     def __init__(self, bot):
         self.bot = bot
-<<<<<<< HEAD
-        with open('data/quests.json', 'r') as f:
-            self.quest_templates = json.load(f)
-
-=======
     
->>>>>>> 8a956bb4
     def load_hunters_data(self):
         """Load hunter data from JSON file"""
         try:
@@ -32,101 +19,6 @@
         """Save hunter data to JSON file"""
         with open('hunters_data.json', 'w') as f:
             json.dump(data, f, indent=4)
-<<<<<<< HEAD
-
-    class QuestView(View):
-        def __init__(self, cog):
-            super().__init__(timeout=60)
-            self.cog = cog
-
-        @discord.ui.button(label="Claim Rewards", style=discord.ButtonStyle.success, emoji="🎁")
-        async def claim_rewards(self, interaction: discord.Interaction, button: Button):
-            await self.cog.claim_quest_rewards(interaction)
-
-        @discord.ui.button(label="Refresh", style=discord.ButtonStyle.primary, emoji="🔄")
-        async def refresh_quests(self, interaction: discord.Interaction, button: Button):
-            await self.cog.show_quests(interaction)
-
-    @commands.command(name='daily')
-    async def daily(self, ctx):
-        """Claim daily rewards and view daily quests"""
-        hunters_data = self.load_hunters_data()
-        user_id = str(ctx.author.id)
-
-        if user_id not in hunters_data:
-            await ctx.send("You need to start your journey first! Use #start")
-            return
-
-        hunter = hunters_data[user_id]
-        now = datetime.utcnow()
-
-        # Check daily reward cooldown
-        last_daily = datetime.fromisoformat(hunter.get('last_daily', '2000-01-01T00:00:00'))
-        if (now - last_daily).total_seconds() < 86400:
-            next_daily = last_daily + timedelta(days=1)
-            time_left = next_daily - now
-            hours = int(time_left.total_seconds() // 3600)
-            minutes = int((time_left.total_seconds() % 3600) // 60)
-
-            embed = discord.Embed(
-                title="⏳ Daily Reward Not Ready",
-                description=f"Next daily reward available in {hours}h {minutes}m",
-                color=discord.Color.orange()
-            )
-            await ctx.send(embed=embed)
-            return
-
-        # Grant daily rewards
-        gold_reward = 250
-        exp_reward = 100
-        hunter['gold'] = hunter.get('gold', 0) + gold_reward
-        hunter['exp'] = hunter.get('exp', 0) + exp_reward
-        hunter['last_daily'] = now.isoformat()
-
-        # Generate new daily quests if needed
-        if 'daily_quests' not in hunter or now.date() > datetime.fromisoformat(hunter.get('last_quest_reset', '2000-01-01T00:00:00')).date():
-            hunter['daily_quests'] = self.generate_daily_quests()
-            hunter['last_quest_reset'] = now.isoformat()
-
-        self.save_hunters_data(hunters_data)
-
-        # Show rewards and quests
-        embed = discord.Embed(
-            title="🎁 Daily Rewards Claimed!",
-            description=f"You received:\n🪙 {gold_reward} gold\n⭐ {exp_reward} EXP",
-            color=discord.Color.green()
-        )
-        await ctx.send(embed=embed)
-        await self.show_quests(ctx)
-
-    def generate_daily_quests(self):
-        """Generate new daily quests"""
-        quest_pool = self.quest_templates['daily']
-        selected_quests = random.sample(quest_pool, 3)
-
-        quests = []
-        for quest in selected_quests:
-            quests.append({
-                'type': quest['type'],
-                'description': quest['description'],
-                'target': random.randint(quest['min_target'], quest['max_target']),
-                'progress': 0,
-                'rewards': {
-                    'gold': quest['base_gold'],
-                    'exp': quest['base_exp']
-                },
-                'completed': False
-            })
-        return quests
-
-    @commands.command(name='dailyquest')
-    async def dailyquest(self, ctx):
-        """View daily quests"""
-        await self.show_quests(ctx)
-
-    async def show_quests(self, ctx):
-        """Display daily quests"""
-=======
     
     @commands.command(name='daily_quests', aliases=['daily'])
     async def show_daily_quests(self, ctx):
@@ -142,25 +34,15 @@
             await ctx.send(embed=embed)
             return
         
->>>>>>> 8a956bb4
         hunters_data = self.load_hunters_data()
         
         if user_id not in hunters_data:
-<<<<<<< HEAD
-            await ctx.send("You need to start your journey first! Use #start")
-=======
             from utils.theme_utils import get_error_embed
             embed = get_error_embed(ctx.author.id, "You need to start your journey first! Use `.start`")
             await ctx.send(embed=embed)
->>>>>>> 8a956bb4
             return
         
         hunter = hunters_data[user_id]
-<<<<<<< HEAD
-        if 'daily_quests' not in hunter:
-            hunter['daily_quests'] = self.generate_daily_quests()
-            hunter['last_quest_reset'] = datetime.utcnow().isoformat()
-=======
         
         # Check and reset daily quests if needed
         from daily_quest_system import should_reset_daily_quests, generate_daily_quests
@@ -175,7 +57,6 @@
                 hunter['quests'] = {}
             hunter['quests']['daily'] = daily_quests
             hunter['quests']['last_daily_reset'] = datetime.now().strftime("%Y-%m-%d")
->>>>>>> 8a956bb4
             self.save_hunters_data(hunters_data)
         
         daily_quests = hunter.get('quests', {}).get('daily', {})
@@ -184,135 +65,6 @@
         colors = get_user_theme_colors(ctx.author.id)
         
         embed = discord.Embed(
-<<<<<<< HEAD
-            title="📜 Daily Quests",
-            color=discord.Color.blue()
-        )
-
-        # Calculate time until reset
-        now = datetime.utcnow()
-        next_reset = datetime.fromisoformat(hunter['last_quest_reset']).date() + timedelta(days=1)
-        time_left = next_reset - now.date()
-
-        embed.add_field(
-            name="Time Until Reset",
-            value=f"Resets in {time_left.days} day(s)",
-            inline=False
-        )
-
-        # Show quests
-        for i, quest in enumerate(hunter['daily_quests'], 1):
-            progress_bar = self.create_progress_bar(quest['progress'], quest['target'])
-            status = "✅ Complete!" if quest['completed'] else f"Progress: {progress_bar} ({quest['progress']}/{quest['target']})"
-
-            embed.add_field(
-                name=f"Quest {i}: {quest['description']}",
-                value=f"{status}\nRewards: 🪙 {quest['rewards']['gold']} gold | ⭐ {quest['rewards']['exp']} EXP",
-                inline=False
-            )
-
-        await ctx.send(embed=embed, view=self.QuestView(self))
-
-    def create_progress_bar(self, current, maximum, length=10):
-        """Create a visual progress bar"""
-        filled = int((current / maximum) * length)
-        return "█" * filled + "░" * (length - filled)
-
-    async def claim_quest_rewards(self, interaction):
-        """Claim rewards for completed quests"""
-        hunters_data = self.load_hunters_data()
-        user_id = str(interaction.user.id)
-
-        if user_id not in hunters_data:
-            await interaction.response.send_message("You need to start your journey first! Use #start", ephemeral=True)
-            return
-
-        hunter = hunters_data[user_id]
-        if 'daily_quests' not in hunter:
-            await interaction.response.send_message("No quests available!", ephemeral=True)
-            return
-
-        # Calculate rewards from completed quests
-        total_gold = 0
-        total_exp = 0
-        claimed_quests = []
-
-        for i, quest in enumerate(hunter['daily_quests']):
-            if quest['completed'] and not quest.get('claimed', False):
-                total_gold += quest['rewards']['gold']
-                total_exp += quest['rewards']['exp']
-                hunter['daily_quests'][i]['claimed'] = True
-                claimed_quests.append(quest)
-
-        if not claimed_quests:
-            await interaction.response.send_message("No completed quests to claim!", ephemeral=True)
-            return
-
-        # Grant rewards
-        hunter['gold'] = hunter.get('gold', 0) + total_gold
-        hunter['exp'] = hunter.get('exp', 0) + total_exp
-        self.save_hunters_data(hunters_data)
-
-        # Show claim message
-        embed = discord.Embed(
-            title="🎁 Quest Rewards Claimed!",
-            description=f"You received:\n🪙 {total_gold} gold\n⭐ {total_exp} EXP",
-            color=discord.Color.green()
-        )
-
-        for quest in claimed_quests:
-            embed.add_field(
-                name="Completed Quest",
-                value=quest['description'],
-                inline=False
-            )
-
-        await interaction.response.send_message(embed=embed)
-
-    @commands.Cog.listener()
-    async def on_message(self, message):
-        """Track quest progress from messages"""
-        if message.author.bot:
-            return
-
-        # Update quest progress based on actions
-        hunters_data = self.load_hunters_data()
-        user_id = str(message.author.id)
-
-        if user_id not in hunters_data or 'daily_quests' not in hunters_data[user_id]:
-            return
-
-        hunter = hunters_data[user_id]
-        updated = False
-
-        for i, quest in enumerate(hunter['daily_quests']):
-            if quest['completed']:
-                continue
-
-            # Update progress based on quest type and message content
-            if self.should_update_quest(quest, message):
-                hunter['daily_quests'][i]['progress'] += 1
-                if hunter['daily_quests'][i]['progress'] >= quest['target']:
-                    hunter['daily_quests'][i]['completed'] = True
-                updated = True
-
-        if updated:
-            self.save_hunters_data(hunters_data)
-
-    def should_update_quest(self, quest, message):
-        """Check if a message should update quest progress"""
-        content = message.content.lower()
-
-        if quest['type'] == 'hunt' and content.startswith('#hunt'):
-            return True
-        elif quest['type'] == 'pvp' and content.startswith('#pvp'):
-            return True
-        elif quest['type'] == 'gate' and (content.startswith('#entergate') or content.startswith('#enterredgate')):
-            return True
-
-        return False
-
-=======
             title="📋 Daily Quests",
             description="Complete these quests for daily rewards",
             color=discord.Color(colors['accent'])
@@ -348,6 +100,5 @@
         embed.set_footer(text="Daily quests reset every day • Use .claim to claim completed quests")
         await ctx.send(embed=embed)
 
->>>>>>> 8a956bb4
 async def setup(bot):
     await bot.add_cog(DailyQuests(bot))