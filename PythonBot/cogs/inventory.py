import discord
from discord.ext import commands
from discord.ui import View, Button, Select
import json
<<<<<<< HEAD
=======
import asyncio
>>>>>>> 8a956bb4

class Inventory(commands.Cog):
    def __init__(self, bot):
        self.bot = bot
<<<<<<< HEAD

=======
        self.items_data = self.load_items_data()
    
    def load_items_data(self):
        """Load items configuration from JSON file"""
        try:
            with open('data/items.json', 'r') as f:
                return json.load(f)
        except FileNotFoundError:
            return self.get_default_items()
    
    def get_default_items(self):
        """Default items configuration - should match data/items.json structure"""
        return {
            "weapons": {
                "Rusty Dagger": {"type": "weapon", "strength": 3, "value": 50, "rarity": "Common"},
                "Iron Sword": {"type": "weapon", "strength": 5, "value": 100, "rarity": "Common"},
                "Steel Blade": {"type": "weapon", "strength": 12, "value": 300, "rarity": "Uncommon"},
                "Demon Slayer": {"type": "weapon", "strength": 25, "value": 800, "rarity": "Rare"},
                "Dragon Fang": {"type": "weapon", "strength": 40, "value": 2000, "rarity": "Epic"},
                "Shadow Reaper": {"type": "weapon", "strength": 60, "value": 5000, "rarity": "Legendary"},
                "Monarch's Edge": {"type": "weapon", "strength": 100, "value": 15000, "rarity": "Mythic"}
            },
            "armor": {
                "Cloth Robe": {"type": "armor", "defense": 2, "value": 40, "rarity": "Common"},
                "Leather Vest": {"type": "armor", "defense": 5, "value": 80, "rarity": "Common"},
                "Chain Mail": {"type": "armor", "defense": 10, "value": 250, "rarity": "Uncommon"},
                "Knight's Plate": {"type": "armor", "defense": 20, "value": 600, "rarity": "Rare"},
                "Shadow Cloak": {"type": "armor", "defense": 35, "value": 1500, "rarity": "Epic"},
                "Dragon Scale Mail": {"type": "armor", "defense": 55, "value": 4000, "rarity": "Legendary"},
                "Monarch's Regalia": {"type": "armor", "defense": 80, "value": 12000, "rarity": "Mythic"}
            },
            "accessories": {
                "Hunter's Ring": {"type": "accessory", "agility": 5, "value": 150, "rarity": "Common"},
                "Mage's Amulet": {"type": "accessory", "intelligence": 10, "value": 400, "rarity": "Uncommon"},
                "Berserker's Band": {"type": "accessory", "strength": 15, "value": 700, "rarity": "Rare"},
                "Shadow Lord's Sigil": {"type": "accessory", "strength": 20, "agility": 15, "intelligence": 10, "value": 2500, "rarity": "Epic"},
                "Crown of Kings": {"type": "accessory", "strength": 30, "agility": 25, "intelligence": 20, "value": 8000, "rarity": "Legendary"}
            },
            "shields": {
                "Basic Shield": {"type": "shield", "defense": 5, "value": 75, "rarity": "Common"},
                "Iron Shield": {"type": "shield", "defense": 8, "value": 150, "rarity": "Common"},
                "Guardian Shield": {"type": "shield", "defense": 15, "value": 400, "rarity": "Rare"},
                "Knight's Shield": {"type": "shield", "defense": 20, "value": 600, "rarity": "Rare"},
                "Dragon Scale Shield": {"type": "shield", "defense": 30, "value": 1500, "rarity": "Epic"},
                "Aegis of the Ancients": {"type": "shield", "defense": 50, "strength": 15, "value": 5000, "rarity": "Legendary"}
            },
            "consumables": {
                "Health Potion": {"type": "consumable", "effect": "heal", "heal_amount": 50, "value": 50, "rarity": "Common"},
                "Mana Potion": {"type": "consumable", "effect": "mana", "mana_amount": 30, "value": 30, "rarity": "Common"},
                "Greater Health Potion": {"type": "consumable", "effect": "heal", "heal_amount": 150, "value": 200, "rarity": "Uncommon"},
                "Greater Mana Potion": {"type": "consumable", "effect": "mana", "mana_amount": 100, "value": 150, "rarity": "Uncommon"},
                "Experience Boost": {"type": "consumable", "effect": "exp_boost", "exp_amount": 200, "value": 300, "rarity": "Rare"}
            },
            "crafting_materials": {
                "Iron Ore": {"type": "material", "value": 20, "rarity": "Common"},
                "Steel Ingot": {"type": "material", "value": 80, "rarity": "Uncommon"},
                "Demon Horn": {"type": "material", "value": 300, "rarity": "Rare"},
                "Dragon Scale": {"type": "material", "value": 1000, "rarity": "Epic"},
                "Shadow Essence": {"type": "material", "value": 2000, "rarity": "Legendary"},
                "Monarch Fragment": {"type": "material", "value": 5000, "rarity": "Mythic"}
            }
        }
    
>>>>>>> 8a956bb4
    def load_hunters_data(self):
        """Load hunter data from JSON file"""
        try:
            with open('hunters_data.json', 'r') as f:
                return json.load(f)
        except FileNotFoundError:
            return {}
    
    def save_hunters_data(self, data):
        """Save hunter data to JSON file"""
        with open('hunters_data.json', 'w') as f:
            json.dump(data, f, indent=4)
<<<<<<< HEAD

    class InventoryView(View):
        def __init__(self, cog, user_id, page=0):
            super().__init__(timeout=60)
            self.cog = cog
            self.user_id = user_id
            self.page = page
            self.items_per_page = 5

        @discord.ui.button(label="Use", style=discord.ButtonStyle.primary, emoji="🔨")
        async def use_item(self, interaction: discord.Interaction, button: Button):
            hunters_data = self.cog.load_hunters_data()
            inventory = hunters_data[self.user_id].get('inventory', [])

            if not inventory:
                await interaction.response.send_message("Your inventory is empty!", ephemeral=True)
                return

            # Create item selection menu
            options = []
            for item in inventory:
                if item.get('type') == 'consumable':
                    options.append(discord.SelectOption(
                        label=item['name'],
                        description=f"Effect: {item.get('effect', 'Unknown')}",
                        value=item['id']
                    ))

            if not options:
                await interaction.response.send_message("No usable items found!", ephemeral=True)
                return

            select = Select(
                placeholder="Choose an item to use...",
                options=options[:25]  # Discord limits to 25 options
            )

            async def select_callback(interaction):
                await self.cog.use_item(interaction, select.values[0])

            select.callback = select_callback
            view = View()
            view.add_item(select)
            await interaction.response.send_message("Select an item to use:", view=view, ephemeral=True)

        @discord.ui.button(label="Equip", style=discord.ButtonStyle.success, emoji="⚔️")
        async def equip_item(self, interaction: discord.Interaction, button: Button):
            hunters_data = self.cog.load_hunters_data()
            inventory = hunters_data[self.user_id].get('inventory', [])

            if not inventory:
                await interaction.response.send_message("Your inventory is empty!", ephemeral=True)
                return

            # Create equipment selection menu
            options = []
            for item in inventory:
                if item.get('type') in ['weapon', 'armor', 'accessory']:
                    options.append(discord.SelectOption(
                        label=item['name'],
                        description=f"Type: {item['type'].title()}",
                        value=item['id']
                    ))

            if not options:
                await interaction.response.send_message("No equipment found!", ephemeral=True)
                return

            select = Select(
                placeholder="Choose equipment to equip...",
                options=options[:25]
            )

            async def select_callback(interaction):
                await self.cog.equip_item(interaction, select.values[0])

            select.callback = select_callback
            view = View()
            view.add_item(select)
            await interaction.response.send_message("Select equipment to equip:", view=view, ephemeral=True)

        @discord.ui.button(label="Next", style=discord.ButtonStyle.secondary, emoji="➡️")
        async def next_page(self, interaction: discord.Interaction, button: Button):
            hunters_data = self.cog.load_hunters_data()
            inventory = hunters_data[self.user_id].get('inventory', [])

            if (self.page + 1) * self.items_per_page < len(inventory):
                self.page += 1
                await self.cog.show_inventory(interaction, self.user_id, self.page)
            else:
                await interaction.response.send_message("No more items!", ephemeral=True)

    @commands.command(name='inventory')
    async def inventory(self, ctx):
        """View and manage your inventory"""
        user_id = str(ctx.author.id)
        hunters_data = self.load_hunters_data()

        if user_id not in hunters_data:
            await ctx.send("You need to start your journey first! Use #start")
            return

        await self.show_inventory(ctx, user_id)

    async def show_inventory(self, ctx, user_id, page=0):
        """Display inventory with pagination"""
        hunters_data = self.load_hunters_data()
        inventory = hunters_data[user_id].get('inventory', [])
        equipment = hunters_data[user_id].get('equipment', {})

        if not inventory:
            embed = discord.Embed(
                title="🎒 Inventory",
                description="Your inventory is empty!",
                color=discord.Color.blue()
            )
            await ctx.send(embed=embed)
            return

        items_per_page = 5
        start_idx = page * items_per_page
        end_idx = min(start_idx + items_per_page, len(inventory))

        embed = discord.Embed(
            title="🎒 Inventory",
            color=discord.Color.blue()
        )

        # Show equipped items
        equipped = "```\n"
        equipped += f"Weapon: {equipment.get('weapon', 'None')}\n"
        equipped += f"Armor: {equipment.get('armor', 'None')}\n"
        equipped += f"Accessory: {equipment.get('accessory', 'None')}\n"
        equipped += "```"
        embed.add_field(name="📦 Equipped Items", value=equipped, inline=False)

        # Show inventory items
        for item in inventory[start_idx:end_idx]:
            embed.add_field(
                name=f"{item['name']}",
                value=f"Type: {item['type']}\n{item.get('description', 'No description')}",
                inline=False
            )

        embed.set_footer(text=f"Page {page + 1}/{(len(inventory) - 1) // items_per_page + 1}")

        await ctx.send(embed=embed, view=self.InventoryView(self, user_id, page))

    async def use_item(self, interaction, item_id):
        """Use a consumable item"""
        user_id = str(interaction.user.id)
        hunters_data = self.load_hunters_data()
        inventory = hunters_data[user_id].get('inventory', [])

        item = next((item for item in inventory if item['id'] == item_id), None)
        if not item:
            await interaction.response.send_message("Item not found!", ephemeral=True)
            return

        if item['type'] != 'consumable':
            await interaction.response.send_message("This item cannot be used!", ephemeral=True)
            return

        # Apply item effects
        if 'heal' in item.get('effects', {}):
            hunters_data[user_id]['hp'] = min(
                hunters_data[user_id]['hp'] + item['effects']['heal'],
                hunters_data[user_id]['max_hp']
            )

        # Remove item from inventory
        hunters_data[user_id]['inventory'] = [i for i in inventory if i['id'] != item_id]
        self.save_hunters_data(hunters_data)

        embed = discord.Embed(
            title="✨ Item Used",
            description=f"Used {item['name']}\n{item.get('use_message', 'The item was consumed.')}",
            color=discord.Color.green()
        )
        await interaction.response.send_message(embed=embed)

    async def equip_item(self, interaction, item_id):
        """Equip a piece of equipment"""
        user_id = str(interaction.user.id)
        hunters_data = self.load_hunters_data()
        inventory = hunters_data[user_id].get('inventory', [])

        item = next((item for item in inventory if item['id'] == item_id), None)
        if not item:
            await interaction.response.send_message("Item not found!", ephemeral=True)
            return

        if item['type'] not in ['weapon', 'armor', 'accessory']:
            await interaction.response.send_message("This item cannot be equipped!", ephemeral=True)
            return

        # Unequip current item if any
        current_equipped = hunters_data[user_id]['equipment'].get(item['type'])
        if current_equipped:
            # Add current equipment back to inventory
            hunters_data[user_id]['inventory'].append(current_equipped)

        # Equip new item
        hunters_data[user_id]['equipment'][item['type']] = item
        # Remove from inventory
        hunters_data[user_id]['inventory'] = [i for i in inventory if i['id'] != item_id]

        # Update stats
        self.update_equipment_stats(hunters_data[user_id])

        self.save_hunters_data(hunters_data)

        embed = discord.Embed(
            title="⚔️ Equipment Changed",
            description=f"Equipped {item['name']}",
            color=discord.Color.green()
        )
        await interaction.response.send_message(embed=embed)

    def update_equipment_stats(self, hunter):
        """Update hunter's stats based on equipped items"""
        # Reset bonus stats
        hunter['attack_bonus'] = 0
        hunter['defense_bonus'] = 0

        for slot, item in hunter['equipment'].items():
            if not item:
                continue
            # Add equipment bonuses
            hunter['attack_bonus'] += item.get('attack_bonus', 0)
            hunter['defense_bonus'] += item.get('defense_bonus', 0)
=======
    
    def get_item_info(self, item_name):
        """Get item information from all categories"""
        for category in self.items_data.values():
            if item_name in category:
                return category[item_name]
        return None
    
    def update_hunter_stats(self, hunter):
        """Update hunter's total stats including equipment bonuses"""
        # Store base stats (without equipment)
        if 'base_strength' not in hunter:
            hunter['base_strength'] = hunter.get('strength', 10)
            hunter['base_agility'] = hunter.get('agility', 10)
            hunter['base_intelligence'] = hunter.get('intelligence', 10)
        
        # Reset to base stats
        hunter['strength'] = hunter['base_strength']
        hunter['agility'] = hunter['base_agility'] 
        hunter['intelligence'] = hunter['base_intelligence']
        
        # Add equipment bonuses
        equipment = hunter.get('equipment', {})
        for item_name in equipment.values():
            if item_name:
                item_info = self.get_item_info(item_name)
                if item_info:
                    hunter['strength'] += item_info.get('strength', 0)
                    hunter['agility'] += item_info.get('agility', 0)
                    hunter['intelligence'] += item_info.get('intelligence', 0)
                    hunter['defense'] = hunter.get('defense', 0) + item_info.get('defense', 0)
    
    def get_rarity_color(self, rarity):
        """Get Discord color based on item rarity"""
        colors = {
            "Common": discord.Color.light_grey(),
            "Uncommon": discord.Color.green(),
            "Rare": discord.Color.blue(),
            "Epic": discord.Color.purple(),
            "Legendary": discord.Color.gold(),
            "Mythic": discord.Color.from_rgb(255, 20, 147)  # Deep pink for mythic
        }
        return colors.get(rarity, discord.Color.default())
    
    @commands.command(name='inventory', aliases=['inv'])
    async def show_inventory(self, ctx):
        """Display hunter's inventory"""
        hunters_data = self.load_hunters_data()
        user_id = str(ctx.author.id)
        
        if user_id not in hunters_data:
            await ctx.send("You need to start your journey first! Use `.start`")
            return
        
        hunter = hunters_data[user_id]
        inventory = hunter.get('inventory', {})
        equipment = hunter.get('equipment', {})
        
        # Handle both old list format and new dict format
        if isinstance(inventory, list):
            # Convert old list format to new dict format
            old_items = inventory
            inventory = {}
            for item in old_items:
                inventory[item] = inventory.get(item, 0) + 1
            hunter['inventory'] = inventory
            self.save_hunters_data(hunters_data)
        
        from utils.theme_utils import get_user_theme_colors
        colors = get_user_theme_colors(ctx.author.id)
        
        embed = discord.Embed(
            title="🎒 Inventory",
            description="Your items and equipment",
            color=discord.Color(colors['accent'])
        )
        
        # Show equipped items with proper icons
        equipped_text = ""
        slot_icons = {
            'weapon': '⚔️',
            'armor': '🛡️', 
            'accessory': '💍',
            'shield': '🔰'
        }
        
        # Display in specific order
        equipment_order = ['weapon', 'armor', 'shield', 'accessory']
        for slot in equipment_order:
            item = equipment.get(slot)
            icon = slot_icons.get(slot, '📭')
            if item:
                item_info = self.get_item_info(item)
                rarity = item_info.get('rarity', 'Common') if item_info else 'Common'
                slot_name = "Offhand" if slot == 'shield' else slot.title()
                equipped_text += f"{icon} {slot_name}: **{item}** ({rarity})\n"
            else:
                slot_name = "Offhand" if slot == 'shield' else slot.title()
                equipped_text += f"📭 {slot_name}: *None*\n"
        
        embed.add_field(name="⚔️ Equipped", value=equipped_text or "Nothing equipped", inline=False)
        
        # Show inventory items
        if inventory:
            inventory_text = ""
            for item, count in inventory.items():
                # Ensure count is an integer
                try:
                    count = int(count) if count is not None else 0
                except (ValueError, TypeError):
                    count = 0
                
                if count > 0:
                    item_info = self.get_item_info(item)
                    rarity = item_info.get('rarity', 'Common') if item_info else 'Common'
                    count_text = f" x{count}" if count > 1 else ""
                    inventory_text += f"• **{item}** ({rarity}){count_text}\n"
            
            embed.add_field(name="📦 Items", value=inventory_text[:1024] if inventory_text else "Your inventory is empty", inline=False)
        else:
            embed.add_field(name="📦 Items", value="Your inventory is empty", inline=False)
        
        embed.add_field(
            name="💰 Gold",
            value=f"{hunter.get('gold', 0)} coins",
            inline=True
        )
        
        embed.set_footer(text="Use buttons below to interact with items • Select an item first")
        
        # Create interactive inventory view
        view = InteractiveInventoryView(ctx, hunter, self)
        message = await ctx.send(embed=embed, view=view)
        view.message = message
    
    @commands.command(name='equip')
    async def equip_item(self, ctx, *, item_name):
        """Equip an item from inventory"""
        hunters_data = self.load_hunters_data()
        user_id = str(ctx.author.id)
        
        if user_id not in hunters_data:
            await ctx.send("You need to start your journey first! Use `.start`")
            return
        
        hunter = hunters_data[user_id]
        inventory = hunter.get('inventory', {})
        
        # Handle both old list format and new dict format
        if isinstance(inventory, list):
            # Convert old list format to new dict format
            old_items = inventory
            inventory = {}
            for item in old_items:
                inventory[item] = inventory.get(item, 0) + 1
            hunter['inventory'] = inventory
        
        # Find item in inventory
        item_found = None
        for item_name_key, quantity in inventory.items():
            # Ensure quantity is an integer
            try:
                quantity = int(quantity) if quantity is not None else 0
            except (ValueError, TypeError):
                quantity = 0
            
            if item_name_key.lower() == item_name.lower() and quantity > 0:
                item_found = item_name_key
                break
        
        if not item_found:
            await ctx.send(f"You don't have '{item_name}' in your inventory!")
            return
        
        # Get item info
        item_info = self.get_item_info(item_found)
        if not item_info:
            await ctx.send("Item information not found!")
            return
        
        item_type = item_info['type']
        if item_type not in ['weapon', 'armor', 'accessory', 'shield']:
            await ctx.send("This item cannot be equipped!")
            return
        
        # Equip the item
        equipment = hunter.get('equipment', {})
        old_item = equipment.get(item_type)
        
        # Remove from inventory (dict format)
        inventory[item_found] -= 1
        if inventory[item_found] <= 0:
            del inventory[item_found]
        
        # Add old item back to inventory if exists
        if old_item:
            inventory[old_item] = inventory.get(old_item, 0) + 1
        
        # Update quest progress for equipping items
        try:
            from daily_quest_system import update_quest_progress
            update_quest_progress(hunter, "equip_items", 1)
        except:
            pass
        
        # Equip new item
        equipment[item_type] = item_found
        hunter['equipment'] = equipment
        
        # Update total stats with equipment bonuses
        from main import update_hunter_equipment_stats
        update_hunter_equipment_stats(hunter)
        
        self.save_hunters_data(hunters_data)
        
        embed = discord.Embed(
            title="⚔️ Equipment Updated!",
            description=f"Successfully equipped **{item_found}**",
            color=self.get_rarity_color(item_info.get('rarity', 'Common'))
        )
        
        if old_item:
            embed.add_field(name="Previous Item", value=f"Unequipped: {old_item}", inline=False)
        
        # Show item stats
        stats_text = ""
        for stat, value in item_info.items():
            if stat not in ['type', 'value', 'rarity']:
                stats_text += f"{stat.title()}: +{value}\n"
        
        if stats_text:
            embed.add_field(name="Item Stats", value=stats_text, inline=True)
        
        await ctx.send(embed=embed)
    
    @commands.command(name='use')
    async def use_item(self, ctx, *, item_name):
        """Use a consumable item or special key"""
        hunters_data = self.load_hunters_data()
        user_id = str(ctx.author.id)
        
        if user_id not in hunters_data:
            await ctx.send("You need to start your journey first! Use `.start`")
            return
        
        hunter = hunters_data[user_id]
        inventory = hunter.get('inventory', {})
        
        # Handle both old list format and new dict format
        if isinstance(inventory, list):
            old_items = inventory
            inventory = {}
            for item in old_items:
                inventory[item] = inventory.get(item, 0) + 1
            hunter['inventory'] = inventory
        
        # Find item in inventory (case insensitive)
        item_found = None
        for item in inventory.keys():
            if item.lower() == item_name.lower():
                item_found = item
                break
        
        if not item_found or inventory.get(item_found, 0) <= 0:
            await ctx.send(f"You don't have '{item_name}' in your inventory!")
            return
        
        # Get item info
        item_info = self.get_item_info(item_found)
        if not item_info:
            await ctx.send("Item information not found!")
            return
        
        item_type = item_info.get('type')
        
        # Handle special keys
        if item_type in ['red_key', 'special_key']:
            await self.use_special_key(ctx, hunter, item_found, item_info, inventory)
            return
        
        # Handle consumables
        if item_type != 'consumable':
            await ctx.send("This item cannot be used!")
            return
        
        # Use the item
        effect = item_info.get('effect')
        result_text = ""
        
        if effect == 'heal':
            heal_amount = item_info.get('heal_amount', 50)
            old_hp = hunter['hp']
            max_hp = hunter.get('max_hp', 100)
            hunter['hp'] = min(max_hp, hunter['hp'] + heal_amount)
            actual_heal = hunter['hp'] - old_hp
            result_text = f"Restored {actual_heal} HP! Current HP: {hunter['hp']}/{max_hp}"
        
        elif effect == 'mana':
            mana_amount = item_info.get('mana_amount', 30)
            old_mp = hunter['mp']
            hunter['mp'] = min(hunter['max_mp'], hunter['mp'] + mana_amount)
            actual_mana = hunter['mp'] - old_mp
            result_text = f"Restored {actual_mana} MP! Current MP: {hunter['mp']}/{hunter['max_mp']}"
        
        elif effect == 'revive':
            # Check if player has death timer
            import time
            if 'death_timer' not in hunter or time.time() >= hunter['death_timer']:
                await ctx.send("You are not under a death penalty! The revive potion has no effect.")
                return
            
            # Remove death timer
            del hunter['death_timer']
            result_text = "Death penalty timer removed! All activities are now available."
        
        elif effect == 'exp_boost':
            exp_boost = item_info.get('exp_amount', 100)
            hunter['exp'] += exp_boost
            result_text = f"Gained {exp_boost} bonus EXP!"
        
        # Remove one item from inventory (dict format)
        inventory[item_found] -= 1
        if inventory[item_found] <= 0:
            del inventory[item_found]
        
        self.save_hunters_data(hunters_data)
        
        embed = discord.Embed(
            title="✨ Item Used!",
            description=f"Used **{item_found}**",
            color=discord.Color.green()
        )
        embed.add_field(name="Effect", value=result_text, inline=False)
        embed.add_field(name="Remaining", value=f"Items in inventory: {len(hunter.get('inventory', []))}", inline=False)
        
        await ctx.send(embed=embed)
    
    @commands.command(name='debug_inventory')
    async def debug_inventory(self, ctx):
        """Debug command to check inventory issues"""
        hunters_data = self.load_hunters_data()
        user_id = str(ctx.author.id)
        
        if user_id not in hunters_data:
            await ctx.send("You need to start your journey first! Use `.start`")
            return
        
        hunter = hunters_data[user_id]
        inventory = hunter.get('inventory', [])
        
        embed = discord.Embed(
            title="🔍 Inventory Debug Info",
            description=f"Debugging inventory for {ctx.author.name}",
            color=discord.Color.orange()
        )
        
        embed.add_field(
            name="Raw Inventory",
            value=f"Items: {inventory}\nCount: {len(inventory)}",
            inline=False
        )
        
        # Check each item
        valid_items = []
        invalid_items = []
        
        for item in inventory:
            item_info = self.get_item_info(item)
            if item_info:
                valid_items.append(f"{item} ({item_info['type']})")
            else:
                invalid_items.append(item)
        
        if valid_items:
            embed.add_field(name="Valid Items", value="\n".join(valid_items[:10]), inline=False)
        
        if invalid_items:
            embed.add_field(name="Invalid Items", value="\n".join(invalid_items[:10]), inline=False)
        
        await ctx.send(embed=embed)
    
    async def use_special_key(self, ctx, hunter, item_name, item_info, inventory):
        """Handle using special keys for gates and dungeons"""
        from utils.theme_utils import get_user_theme_colors
        colors = get_user_theme_colors(ctx.author.id)
        
        key_type = item_info.get('type')
        
        if key_type == 'red_key':
            # Red Gate Key usage
            embed = discord.Embed(
                title="🔴 Red Gate Access Granted!",
                description=f"You used the **{item_name}** to unlock access to a dangerous Red Gate!",
                color=discord.Color.red()
            )
            
            embed.add_field(
                name="🚨 Warning",
                value="Red Gates are extremely dangerous dimensional rifts that can appear randomly.\nOnly the strongest hunters should attempt these!",
                inline=False
            )
            
            embed.add_field(
                name="🎯 Access Unlocked",
                value="You can now enter Red Gates when they appear.\nUse `.enter_gate Red Gate` when one becomes available.",
                inline=False
            )
            
            # Add red gate access to hunter profile
            if 'special_access' not in hunter:
                hunter['special_access'] = {}
            hunter['special_access']['red_gates'] = True
            
        elif key_type == 'special_key':
            # Special Dungeon Key usage
            key_color = "Red" if "Red" in item_name else "Blue" if "Blue" in item_name else "Gold"
            
            embed = discord.Embed(
                title=f"🔑 {key_color} Dungeon Access!",
                description=f"You used the **{item_name}** to unlock special dungeon access!",
                color=discord.Color.gold() if key_color == "Gold" else discord.Color.blue() if key_color == "Blue" else discord.Color.red()
            )
            
            embed.add_field(
                name="🏰 Special Dungeons",
                value=f"{key_color} dungeons contain unique monsters and legendary rewards.\nThese dungeons are more challenging than regular ones.",
                inline=False
            )
            
            embed.add_field(
                name="🎯 Access Unlocked", 
                value=f"You can now access {key_color} special dungeons.\nUse `.raid {key_color} Dungeon` to enter.",
                inline=False
            )
            
            # Add special dungeon access
            if 'special_access' not in hunter:
                hunter['special_access'] = {}
            if 'special_dungeons' not in hunter['special_access']:
                hunter['special_access']['special_dungeons'] = []
            
            if key_color not in hunter['special_access']['special_dungeons']:
                hunter['special_access']['special_dungeons'].append(key_color)
        
        # Remove one key from inventory
        inventory[item_name] -= 1
        if inventory[item_name] <= 0:
            del inventory[item_name]
        
        # Save changes
        hunters_data = self.load_hunters_data()
        hunters_data[str(ctx.author.id)] = hunter
        self.save_hunters_data(hunters_data)
        
        embed.set_footer(text="Special access has been permanently unlocked for your hunter!")
        await ctx.send(embed=embed)

class InteractiveInventoryView(View):
    """Interactive inventory with dropdown selection and action buttons"""
    
    def __init__(self, ctx, hunter, inventory_cog):
        super().__init__(timeout=300)
        self.ctx = ctx
        self.hunter = hunter
        self.inventory_cog = inventory_cog
        self.selected_item = None
        self.message = None
        
        # Add item selection dropdown
        self.add_item(ItemSelectDropdown(self))
        
        # Add action buttons (initially disabled)
        self.equip_button = Button(label="Equip/Unequip", style=discord.ButtonStyle.primary, disabled=True)
        self.equip_button.callback = self.equip_callback
        self.add_item(self.equip_button)
        
        self.use_button = Button(label="Use Item", style=discord.ButtonStyle.green, disabled=True)
        self.use_button.callback = self.use_callback
        self.add_item(self.use_button)
        
        self.sell_button = Button(label="Sell Item", style=discord.ButtonStyle.red, disabled=True)
        self.sell_button.callback = self.sell_callback
        self.add_item(self.sell_button)
        
        self.refresh_button = Button(label="🔄 Refresh", style=discord.ButtonStyle.grey)
        self.refresh_button.callback = self.refresh_callback
        self.add_item(self.refresh_button)
    
    async def on_timeout(self):
        """Handle view timeout"""
        for item in self.children:
            item.disabled = True
        
        if self.message:
            try:
                await self.message.edit(view=self)
            except:
                pass
    
    def update_buttons(self):
        """Update button states based on selected item"""
        if not self.selected_item:
            self.equip_button.disabled = True
            self.use_button.disabled = True
            self.sell_button.disabled = True
            return
        
        item_info = self.inventory_cog.get_item_info(self.selected_item)
        if not item_info:
            self.equip_button.disabled = True
            self.use_button.disabled = True
            self.sell_button.disabled = True
            return
        
        item_type = item_info.get('type', '')
        
        # Enable/disable buttons based on item type
        self.equip_button.disabled = item_type not in ['weapon', 'armor', 'accessory', 'shield']
        self.use_button.disabled = item_type != 'consumable'
        self.sell_button.disabled = False  # Can always sell items
    
    async def equip_callback(self, interaction):
        """Handle equip/unequip button press"""
        if interaction.user.id != self.ctx.author.id:
            await interaction.response.send_message("Only the command user can interact with this inventory!", ephemeral=True)
            return
        
        if not self.selected_item:
            await interaction.response.send_message("Please select an item first!", ephemeral=True)
            return
        
        await interaction.response.defer()
        
        # Load fresh data
        hunters_data = self.inventory_cog.load_hunters_data()
        user_id = str(self.ctx.author.id)
        hunter = hunters_data.get(user_id, {})
        
        item_info = self.inventory_cog.get_item_info(self.selected_item)
        if not item_info:
            await interaction.followup.send("Item information not found!", ephemeral=True)
            return
        
        item_type = item_info['type']
        equipment = hunter.get('equipment', {})
        inventory = hunter.get('inventory', {})
        
        # Check if item is currently equipped
        currently_equipped = equipment.get(item_type) == self.selected_item
        
        if currently_equipped:
            # Unequip the item
            equipment[item_type] = None
            inventory[self.selected_item] = inventory.get(self.selected_item, 0) + 1
            action = "unequipped"
        else:
            # Equip the item
            if inventory.get(self.selected_item, 0) <= 0:
                await interaction.followup.send("You don't have this item in your inventory!", ephemeral=True)
                return
            
            # Remove from inventory
            inventory[self.selected_item] -= 1
            if inventory[self.selected_item] <= 0:
                del inventory[self.selected_item]
            
            # Add old item back to inventory if exists
            old_item = equipment.get(item_type)
            if old_item:
                inventory[old_item] = inventory.get(old_item, 0) + 1
            
            # Equip new item
            equipment[item_type] = self.selected_item
            action = "equipped"
        
        # Update hunter data
        hunter['equipment'] = equipment
        hunter['inventory'] = inventory
        hunters_data[user_id] = hunter
        
        # Update stats
        self.inventory_cog.update_hunter_stats(hunter)
        self.inventory_cog.save_hunters_data(hunters_data)
        
        await interaction.followup.send(f"Successfully {action} **{self.selected_item}**!", ephemeral=True)
        
        # Refresh the inventory display
        await self.refresh_inventory()
    
    async def use_callback(self, interaction):
        """Handle use item button press"""
        if interaction.user.id != self.ctx.author.id:
            await interaction.response.send_message("Only the command user can interact with this inventory!", ephemeral=True)
            return
        
        if not self.selected_item:
            await interaction.response.send_message("Please select an item first!", ephemeral=True)
            return
        
        await interaction.response.defer()
        
        # Load fresh data
        hunters_data = self.inventory_cog.load_hunters_data()
        user_id = str(self.ctx.author.id)
        hunter = hunters_data.get(user_id, {})
        inventory = hunter.get('inventory', {})
        
        if inventory.get(self.selected_item, 0) <= 0:
            await interaction.followup.send("You don't have this item in your inventory!", ephemeral=True)
            return
        
        item_info = self.inventory_cog.get_item_info(self.selected_item)
        if not item_info or item_info.get('type') != 'consumable':
            await interaction.followup.send("This item cannot be used!", ephemeral=True)
            return
        
        # Use the item
        inventory[self.selected_item] -= 1
        if inventory[self.selected_item] <= 0:
            del inventory[self.selected_item]
        
        # Apply item effects
        effect = item_info.get('effect', '')
        result_msg = f"Used **{self.selected_item}**"
        
        if effect == 'heal':
            heal_amount = item_info.get('heal_amount', 50)
            old_hp = hunter.get('hp', 0)
            max_hp = hunter.get('max_hp', 100)
            hunter['hp'] = min(max_hp, old_hp + heal_amount)
            actual_heal = hunter['hp'] - old_hp
            result_msg += f" and restored {actual_heal} HP!"
        
        elif effect == 'mana':
            mana_amount = item_info.get('mana_amount', 30)
            old_mp = hunter.get('mp', 0)
            max_mp = hunter.get('max_mp', 50)
            hunter['mp'] = min(max_mp, old_mp + mana_amount)
            actual_mana = hunter['mp'] - old_mp
            result_msg += f" and restored {actual_mana} MP!"
        
        elif effect == 'exp_boost':
            exp_amount = item_info.get('exp_amount', 200)
            from main import award_exp
            level_data = await award_exp(user_id, exp_amount, self.inventory_cog.bot)
            result_msg += f" and gained {exp_amount} EXP!"
            
            if level_data.get('levels_gained', 0) > 0:
                result_msg += f"\nLevel up! {level_data['old_level']} → {level_data['new_level']}"
        
        # Save data
        hunter['inventory'] = inventory
        hunters_data[user_id] = hunter
        self.inventory_cog.save_hunters_data(hunters_data)
        
        await interaction.followup.send(result_msg, ephemeral=True)
        
        # Refresh the inventory display
        await self.refresh_inventory()
    
    async def sell_callback(self, interaction):
        """Handle sell item button press"""
        if interaction.user.id != self.ctx.author.id:
            await interaction.response.send_message("Only the command user can interact with this inventory!", ephemeral=True)
            return
        
        if not self.selected_item:
            await interaction.response.send_message("Please select an item first!", ephemeral=True)
            return
        
        await interaction.response.defer()
        
        # Load fresh data
        hunters_data = self.inventory_cog.load_hunters_data()
        user_id = str(self.ctx.author.id)
        hunter = hunters_data.get(user_id, {})
        inventory = hunter.get('inventory', {})
        
        if inventory.get(self.selected_item, 0) <= 0:
            await interaction.followup.send("You don't have this item in your inventory!", ephemeral=True)
            return
        
        item_info = self.inventory_cog.get_item_info(self.selected_item)
        if not item_info:
            await interaction.followup.send("Item information not found!", ephemeral=True)
            return
        
        # Calculate sell price (50% of original value)
        original_price = item_info.get('value', 10)
        sell_price = max(1, original_price // 2)
        
        # Remove item and add gold
        inventory[self.selected_item] -= 1
        if inventory[self.selected_item] <= 0:
            del inventory[self.selected_item]
        
        hunter['gold'] = hunter.get('gold', 0) + sell_price
        
        # Save data
        hunter['inventory'] = inventory
        hunters_data[user_id] = hunter
        self.inventory_cog.save_hunters_data(hunters_data)
        
        await interaction.followup.send(f"Sold **{self.selected_item}** for {sell_price} gold!\nTotal gold: {hunter['gold']}", ephemeral=True)
        
        # Refresh the inventory display
        await self.refresh_inventory()
    
    async def refresh_callback(self, interaction):
        """Handle refresh button press"""
        if interaction.user.id != self.ctx.author.id:
            await interaction.response.send_message("Only the command user can interact with this inventory!", ephemeral=True)
            return
        
        await interaction.response.defer()
        await self.refresh_inventory()
        await interaction.followup.send("Inventory refreshed!", ephemeral=True)
    
    async def refresh_inventory(self):
        """Refresh the inventory display"""
        # Load fresh data
        hunters_data = self.inventory_cog.load_hunters_data()
        user_id = str(self.ctx.author.id)
        self.hunter = hunters_data.get(user_id, {})
        
        # Clear selection
        self.selected_item = None
        self.update_buttons()
        
        # Update dropdown
        for item in self.children:
            if isinstance(item, ItemSelectDropdown):
                item.options = item.create_options(self.hunter)
                break
        
        # Create new embed
        embed = self.create_inventory_embed()
        
        try:
            await self.message.edit(embed=embed, view=self)
        except:
            pass
    
    def create_inventory_embed(self):
        """Create the inventory embed"""
        from utils.theme_utils import get_user_theme_colors
        colors = get_user_theme_colors(self.ctx.author.id)
        
        embed = discord.Embed(
            title="🎒 Interactive Inventory",
            description="Select an item from the dropdown below to interact with it",
            color=discord.Color(colors['accent'])
        )
        
        # Show equipped items
        equipment = self.hunter.get('equipment', {})
        equipped_text = ""
        slot_icons = {
            'weapon': '⚔️',
            'armor': '🛡️', 
            'accessory': '💍',
            'shield': '🔰'
        }
        
        for slot in ['weapon', 'armor', 'shield', 'accessory']:
            item = equipment.get(slot)
            icon = slot_icons.get(slot, '📭')
            if item:
                item_info = self.inventory_cog.get_item_info(item)
                rarity = item_info.get('rarity', 'Common') if item_info else 'Common'
                slot_name = "Offhand" if slot == 'shield' else slot.title()
                equipped_text += f"{icon} {slot_name}: **{item}** ({rarity})\n"
            else:
                slot_name = "Offhand" if slot == 'shield' else slot.title()
                equipped_text += f"📭 {slot_name}: *None*\n"
        
        embed.add_field(name="⚔️ Equipped", value=equipped_text or "Nothing equipped", inline=False)
        
        # Show inventory count
        inventory = self.hunter.get('inventory', {})
        total_items = sum(count for count in inventory.values() if isinstance(count, int) and count > 0)
        
        embed.add_field(
            name="📦 Inventory",
            value=f"Total items: {total_items}",
            inline=True
        )
        
        embed.add_field(
            name="💰 Gold",
            value=f"{self.hunter.get('gold', 0):,} coins",
            inline=True
        )
        
        if self.selected_item:
            item_info = self.inventory_cog.get_item_info(self.selected_item)
            if item_info:
                embed.add_field(
                    name=f"🔍 Selected: {self.selected_item}",
                    value=f"Type: {item_info.get('type', 'Unknown').title()}\nRarity: {item_info.get('rarity', 'Common')}",
                    inline=False
                )
        
        embed.set_footer(text="Select an item from the dropdown to use action buttons")
        return embed

class ItemSelectDropdown(Select):
    """Dropdown for selecting inventory items"""
    
    def __init__(self, parent_view):
        self.parent_view = parent_view
        options = self.create_options(parent_view.hunter)
        super().__init__(placeholder="Select an item to interact with...", options=options, min_values=0, max_values=1)
    
    def create_options(self, hunter):
        """Create dropdown options from inventory"""
        inventory = hunter.get('inventory', {})
        options = []
        
        # Add inventory items
        for item_name, count in inventory.items():
            if isinstance(count, int) and count > 0:
                item_info = self.parent_view.inventory_cog.get_item_info(item_name)
                rarity = item_info.get('rarity', 'Common') if item_info else 'Common'
                item_type = item_info.get('type', 'Unknown').title() if item_info else 'Unknown'
                
                emoji = "⚔️" if item_type == "Weapon" else "🛡️" if item_type == "Armor" else "💍" if item_type == "Accessory" else "🔰" if item_type == "Shield" else "🧪" if item_type == "Consumable" else "📦"
                
                description = f"{item_type} • {rarity}"
                if count > 1:
                    description += f" • x{count}"
                
                options.append(discord.SelectOption(
                    label=item_name[:25],  # Discord limit
                    description=description[:50],  # Discord limit
                    emoji=emoji,
                    value=item_name
                ))
        
        # Add equipment items (for unequipping)
        equipment = hunter.get('equipment', {})
        for slot, item_name in equipment.items():
            if item_name:
                item_info = self.parent_view.inventory_cog.get_item_info(item_name)
                rarity = item_info.get('rarity', 'Common') if item_info else 'Common'
                
                emoji = "⚔️" if slot == "weapon" else "🛡️" if slot == "armor" else "💍" if slot == "accessory" else "🔰"
                
                options.append(discord.SelectOption(
                    label=f"{item_name} (Equipped)"[:25],
                    description=f"Equipped {slot.title()} • {rarity}"[:50],
                    emoji=emoji,
                    value=item_name
                ))
        
        if not options:
            options.append(discord.SelectOption(
                label="No items available",
                description="Your inventory is empty",
                emoji="📭",
                value="empty"
            ))
        
        return options[:25]  # Discord limit
    
    async def callback(self, interaction):
        """Handle item selection"""
        if interaction.user.id != self.parent_view.ctx.author.id:
            await interaction.response.send_message("Only the command user can interact with this inventory!", ephemeral=True)
            return
        
        if self.values[0] == "empty":
            await interaction.response.send_message("No items to select!", ephemeral=True)
            return
        
        self.parent_view.selected_item = self.values[0]
        self.parent_view.update_buttons()
        
        # Update embed to show selected item
        embed = self.parent_view.create_inventory_embed()
        
        await interaction.response.edit_message(embed=embed, view=self.parent_view)
>>>>>>> 8a956bb4

async def setup(bot):
    await bot.add_cog(Inventory(bot))<|MERGE_RESOLUTION|>--- conflicted
+++ resolved
@@ -2,17 +2,11 @@
 from discord.ext import commands
 from discord.ui import View, Button, Select
 import json
-<<<<<<< HEAD
-=======
 import asyncio
->>>>>>> 8a956bb4
 
 class Inventory(commands.Cog):
     def __init__(self, bot):
         self.bot = bot
-<<<<<<< HEAD
-
-=======
         self.items_data = self.load_items_data()
     
     def load_items_data(self):
@@ -76,7 +70,6 @@
             }
         }
     
->>>>>>> 8a956bb4
     def load_hunters_data(self):
         """Load hunter data from JSON file"""
         try:
@@ -89,239 +82,6 @@
         """Save hunter data to JSON file"""
         with open('hunters_data.json', 'w') as f:
             json.dump(data, f, indent=4)
-<<<<<<< HEAD
-
-    class InventoryView(View):
-        def __init__(self, cog, user_id, page=0):
-            super().__init__(timeout=60)
-            self.cog = cog
-            self.user_id = user_id
-            self.page = page
-            self.items_per_page = 5
-
-        @discord.ui.button(label="Use", style=discord.ButtonStyle.primary, emoji="🔨")
-        async def use_item(self, interaction: discord.Interaction, button: Button):
-            hunters_data = self.cog.load_hunters_data()
-            inventory = hunters_data[self.user_id].get('inventory', [])
-
-            if not inventory:
-                await interaction.response.send_message("Your inventory is empty!", ephemeral=True)
-                return
-
-            # Create item selection menu
-            options = []
-            for item in inventory:
-                if item.get('type') == 'consumable':
-                    options.append(discord.SelectOption(
-                        label=item['name'],
-                        description=f"Effect: {item.get('effect', 'Unknown')}",
-                        value=item['id']
-                    ))
-
-            if not options:
-                await interaction.response.send_message("No usable items found!", ephemeral=True)
-                return
-
-            select = Select(
-                placeholder="Choose an item to use...",
-                options=options[:25]  # Discord limits to 25 options
-            )
-
-            async def select_callback(interaction):
-                await self.cog.use_item(interaction, select.values[0])
-
-            select.callback = select_callback
-            view = View()
-            view.add_item(select)
-            await interaction.response.send_message("Select an item to use:", view=view, ephemeral=True)
-
-        @discord.ui.button(label="Equip", style=discord.ButtonStyle.success, emoji="⚔️")
-        async def equip_item(self, interaction: discord.Interaction, button: Button):
-            hunters_data = self.cog.load_hunters_data()
-            inventory = hunters_data[self.user_id].get('inventory', [])
-
-            if not inventory:
-                await interaction.response.send_message("Your inventory is empty!", ephemeral=True)
-                return
-
-            # Create equipment selection menu
-            options = []
-            for item in inventory:
-                if item.get('type') in ['weapon', 'armor', 'accessory']:
-                    options.append(discord.SelectOption(
-                        label=item['name'],
-                        description=f"Type: {item['type'].title()}",
-                        value=item['id']
-                    ))
-
-            if not options:
-                await interaction.response.send_message("No equipment found!", ephemeral=True)
-                return
-
-            select = Select(
-                placeholder="Choose equipment to equip...",
-                options=options[:25]
-            )
-
-            async def select_callback(interaction):
-                await self.cog.equip_item(interaction, select.values[0])
-
-            select.callback = select_callback
-            view = View()
-            view.add_item(select)
-            await interaction.response.send_message("Select equipment to equip:", view=view, ephemeral=True)
-
-        @discord.ui.button(label="Next", style=discord.ButtonStyle.secondary, emoji="➡️")
-        async def next_page(self, interaction: discord.Interaction, button: Button):
-            hunters_data = self.cog.load_hunters_data()
-            inventory = hunters_data[self.user_id].get('inventory', [])
-
-            if (self.page + 1) * self.items_per_page < len(inventory):
-                self.page += 1
-                await self.cog.show_inventory(interaction, self.user_id, self.page)
-            else:
-                await interaction.response.send_message("No more items!", ephemeral=True)
-
-    @commands.command(name='inventory')
-    async def inventory(self, ctx):
-        """View and manage your inventory"""
-        user_id = str(ctx.author.id)
-        hunters_data = self.load_hunters_data()
-
-        if user_id not in hunters_data:
-            await ctx.send("You need to start your journey first! Use #start")
-            return
-
-        await self.show_inventory(ctx, user_id)
-
-    async def show_inventory(self, ctx, user_id, page=0):
-        """Display inventory with pagination"""
-        hunters_data = self.load_hunters_data()
-        inventory = hunters_data[user_id].get('inventory', [])
-        equipment = hunters_data[user_id].get('equipment', {})
-
-        if not inventory:
-            embed = discord.Embed(
-                title="🎒 Inventory",
-                description="Your inventory is empty!",
-                color=discord.Color.blue()
-            )
-            await ctx.send(embed=embed)
-            return
-
-        items_per_page = 5
-        start_idx = page * items_per_page
-        end_idx = min(start_idx + items_per_page, len(inventory))
-
-        embed = discord.Embed(
-            title="🎒 Inventory",
-            color=discord.Color.blue()
-        )
-
-        # Show equipped items
-        equipped = "```\n"
-        equipped += f"Weapon: {equipment.get('weapon', 'None')}\n"
-        equipped += f"Armor: {equipment.get('armor', 'None')}\n"
-        equipped += f"Accessory: {equipment.get('accessory', 'None')}\n"
-        equipped += "```"
-        embed.add_field(name="📦 Equipped Items", value=equipped, inline=False)
-
-        # Show inventory items
-        for item in inventory[start_idx:end_idx]:
-            embed.add_field(
-                name=f"{item['name']}",
-                value=f"Type: {item['type']}\n{item.get('description', 'No description')}",
-                inline=False
-            )
-
-        embed.set_footer(text=f"Page {page + 1}/{(len(inventory) - 1) // items_per_page + 1}")
-
-        await ctx.send(embed=embed, view=self.InventoryView(self, user_id, page))
-
-    async def use_item(self, interaction, item_id):
-        """Use a consumable item"""
-        user_id = str(interaction.user.id)
-        hunters_data = self.load_hunters_data()
-        inventory = hunters_data[user_id].get('inventory', [])
-
-        item = next((item for item in inventory if item['id'] == item_id), None)
-        if not item:
-            await interaction.response.send_message("Item not found!", ephemeral=True)
-            return
-
-        if item['type'] != 'consumable':
-            await interaction.response.send_message("This item cannot be used!", ephemeral=True)
-            return
-
-        # Apply item effects
-        if 'heal' in item.get('effects', {}):
-            hunters_data[user_id]['hp'] = min(
-                hunters_data[user_id]['hp'] + item['effects']['heal'],
-                hunters_data[user_id]['max_hp']
-            )
-
-        # Remove item from inventory
-        hunters_data[user_id]['inventory'] = [i for i in inventory if i['id'] != item_id]
-        self.save_hunters_data(hunters_data)
-
-        embed = discord.Embed(
-            title="✨ Item Used",
-            description=f"Used {item['name']}\n{item.get('use_message', 'The item was consumed.')}",
-            color=discord.Color.green()
-        )
-        await interaction.response.send_message(embed=embed)
-
-    async def equip_item(self, interaction, item_id):
-        """Equip a piece of equipment"""
-        user_id = str(interaction.user.id)
-        hunters_data = self.load_hunters_data()
-        inventory = hunters_data[user_id].get('inventory', [])
-
-        item = next((item for item in inventory if item['id'] == item_id), None)
-        if not item:
-            await interaction.response.send_message("Item not found!", ephemeral=True)
-            return
-
-        if item['type'] not in ['weapon', 'armor', 'accessory']:
-            await interaction.response.send_message("This item cannot be equipped!", ephemeral=True)
-            return
-
-        # Unequip current item if any
-        current_equipped = hunters_data[user_id]['equipment'].get(item['type'])
-        if current_equipped:
-            # Add current equipment back to inventory
-            hunters_data[user_id]['inventory'].append(current_equipped)
-
-        # Equip new item
-        hunters_data[user_id]['equipment'][item['type']] = item
-        # Remove from inventory
-        hunters_data[user_id]['inventory'] = [i for i in inventory if i['id'] != item_id]
-
-        # Update stats
-        self.update_equipment_stats(hunters_data[user_id])
-
-        self.save_hunters_data(hunters_data)
-
-        embed = discord.Embed(
-            title="⚔️ Equipment Changed",
-            description=f"Equipped {item['name']}",
-            color=discord.Color.green()
-        )
-        await interaction.response.send_message(embed=embed)
-
-    def update_equipment_stats(self, hunter):
-        """Update hunter's stats based on equipped items"""
-        # Reset bonus stats
-        hunter['attack_bonus'] = 0
-        hunter['defense_bonus'] = 0
-
-        for slot, item in hunter['equipment'].items():
-            if not item:
-                continue
-            # Add equipment bonuses
-            hunter['attack_bonus'] += item.get('attack_bonus', 0)
-            hunter['defense_bonus'] += item.get('defense_bonus', 0)
-=======
     
     def get_item_info(self, item_name):
         """Get item information from all categories"""
@@ -1204,7 +964,6 @@
         embed = self.parent_view.create_inventory_embed()
         
         await interaction.response.edit_message(embed=embed, view=self.parent_view)
->>>>>>> 8a956bb4
 
 async def setup(bot):
     await bot.add_cog(Inventory(bot))