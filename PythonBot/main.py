import discord
from discord.ext import commands
import json
import os
from dotenv import load_dotenv
import asyncio
<<<<<<< HEAD
from discord.ui import View, Button, Select
from typing import Optional
=======
import time
from datetime import datetime, timedelta
from utils.leveling_system import award_exp, send_level_up_notification, leveling_system
from utils.theme_utils import get_user_theme_colors, get_error_embed, get_info_embed, create_progress_bar
from ui_elements import HelpView, StatusView, CombatView

# Custom JSON encoder to handle Discord objects
class CustomEncoder(json.JSONEncoder):
    def default(self, o):
        if isinstance(o, discord.Colour):
            return o.value  # Convert discord.Colour to its integer value
        if isinstance(o, discord.Color):
            return o.value  # Convert discord.Color to its integer value
        return json.JSONEncoder.default(self, o)
>>>>>>> 8a956bb4

# Load environment variables
load_dotenv()

<<<<<<< HEAD
# Bot configuration
COMMAND_PREFIX = '#'
intents = discord.Intents.all()  # We need all intents for full functionality

# Remove default help command before creating the bot instance
=======
# Bot configuration - Changed prefix from "!" to "."
COMMAND_PREFIX = '.'
intents = discord.Intents.default()
intents.message_content = True
intents.members = True
intents.reactions = True  # Enable reaction intent for events

# System message configuration
# SYSTEM_CHANNEL_ID = 1381439963656355849  # announcements channel for system messages
COMBAT_CATEGORY_ID = 1382846867418775552  # Category for temporary combat channels
# PRIVATE_EVENT_CATEGORY_ID = 1382846867418775552  # New category for private event channels

# Global variables
active_battles = {}
interactive_battles = {}  # Track interactive button-based battles
rest_cooldowns = {}  # Track rest command cooldowns (1 minute 30 second cooldown)
resting_players = {}  # Track players currently resting (90 second resting period)
mini_boss_events = {}  # Track active mini boss events
mystery_gates = {}  # Track ??? gates based on daily kills
hunt_cooldowns = {}  # Track hunt command cooldowns to prevent spam
last_hunt_completion = {}  # Track last hunt completion time
player_combat_channels = {}  # Track active combat channels for each player
channel_creation_locks = {}  # Track channel creation locks to prevent race conditions
active_event_battles = {}  # Stores event boss encounters with shared combat state

>>>>>>> 8a956bb4
bot = commands.Bot(command_prefix=COMMAND_PREFIX, intents=intents, help_command=None)

# Load or create hunters data
def load_hunters_data():
    try:
        with open('hunters_data.json', 'r') as f:
            return json.load(f)
    except FileNotFoundError:
        return {}

def save_hunters_data(data):
    """Save hunter data to JSON file using CustomEncoder for Discord objects"""
    try:
        with open('hunters_data.json', 'w') as f:
            json.dump(data, f, indent=4, cls=CustomEncoder)
    except Exception as e:
        print(f"Error saving hunters_data.json: {e}")
        # Create backup if save fails
        try:
            with open('hunters_data_backup.json', 'w') as backup_f:
                json.dump(data, backup_f, indent=4, cls=CustomEncoder)
            print("Data saved to backup file instead")
        except Exception as backup_e:
            print(f"Failed to create backup: {backup_e}")

def load_monster_data():
    """Load monster data from JSON file"""
    try:
        with open('data/monsters.json', 'r') as f:
            return json.load(f)
    except FileNotFoundError:
        print("[ERROR] data/monsters.json not found")
        return {}
    except json.JSONDecodeError:
        print("[ERROR] Invalid JSON in monsters.json")
        return {}

def select_random_monster(hunter_rank):
    """Select a random monster based on hunter rank"""
    import random
    
    monster_data = load_monster_data()
    monsters = monster_data.get('monsters', {})
    
    available_monsters = monsters.get(hunter_rank, [])
    if not available_monsters:
        # Fallback to E-Rank if rank not found
        available_monsters = monsters.get('E-Rank', [])
    
    if available_monsters:
        monster = random.choice(available_monsters).copy()
        monster['max_hp'] = monster['hp']
        monster['current_hp'] = monster['hp']
        return monster
    
    # Emergency fallback
    return {
        "name": "Wild Beast",
        "level": 1,
        "hp": 50,
        "max_hp": 50,
        "current_hp": 50,
        "attack": 10,
        "defense": 5,
        "exp_reward": 30,
        "gold_reward": 20,
        "abilities": ["Bite"],
        "rarity": "common"
    }

async def process_interactive_combat(ctx, user_id, hunter, monster, combat_view):
    """Process interactive combat turn"""
    import random
    import time
    
    hunters_data = load_hunters_data()
    colors = get_user_theme_colors(user_id)
    turn_info = ""
    combat_ended = False
    
    # Process player action
    if combat_view.player_action == "attack":
        # Calculate player damage using strength as attack stat
        base_attack = hunter.get('strength', 10)
        player_damage = max(1, base_attack + random.randint(-5, 5) - monster.get('defense', 0))
        monster['current_hp'] = max(0, monster['current_hp'] - player_damage)
        turn_info += f"⚔️ You deal {player_damage} damage!\n"
        
        if monster['current_hp'] <= 0:
            # Monster defeated
            exp_gained = monster['exp_reward']
            gold_gained = monster['gold_reward']
            
            # Award experience and update hunter
            level_data = await award_exp(user_id, exp_gained, bot)
            hunters_data = load_hunters_data()
            hunter = hunters_data[user_id]
            
            # Award gold
            hunter['gold'] = hunter.get('gold', 0) + gold_gained
            save_hunters_data(hunters_data)
            
            # Update daily kills for mystery gate access
            update_daily_kills(hunter)
            
            # Update quest progress for killing monsters
            try:
                from daily_quest_system import update_quest_progress
                update_quest_progress(hunter, "kill_monsters", 1)
                save_hunters_data(hunters_data)
            except Exception as e:
                print(f"Error updating quest progress: {e}")
            
            # Create victory summary embed
            colors = get_user_theme_colors(user_id)
            victory_embed = discord.Embed(
                title=f"🎉 {hunter.get('name', 'Hunter')} Defeated the {monster['name']}!",
                description=f"**Victory!** You have successfully defeated the {monster['name']}.",
                color=discord.Color(colors.get('success', colors['primary']))
            )
            
            victory_embed.add_field(name="💰 Gold Gained", value=f"{gold_gained:,} Gold", inline=True)
            victory_embed.add_field(name="🌟 EXP Gained", value=f"{exp_gained:,} EXP", inline=True)
            
            if level_data['levels_gained'] > 0:
                level_message = f"Level: {level_data['old_level']} → {level_data['new_level']}"
                if level_data['rank_changed']:
                    level_message += f"\nRank: {level_data['old_rank']} → {level_data['new_rank']}"
                victory_embed.add_field(name="⬆️ Level Up!", value=level_message, inline=False)
            
            victory_embed.add_field(
                name="📊 Current Stats",
                value=f"Level: {hunter.get('level', 1)}\nHP: {hunter.get('hp', 0)}/{hunter.get('max_hp', 100)}\nGold: {hunter.get('gold', 0):,}",
                inline=False
            )
            victory_embed.set_footer(text="Your adventure continues!")
            
            turn_info += f"🎉 **{monster['name']} defeated!**\n"
            turn_info += f"💰 +{gold_gained} gold | ⭐ +{exp_gained} EXP"
            
            # Store victory data for detailed completion message
            combat_view.victory_data = {
                'monster_name': monster['name'],
                'gold_gained': gold_gained,
                'exp_gained': exp_gained,
                'level_up_data': level_data,
                'hunter_stats': {
                    'level': hunter.get('level', 1),
                    'hp': hunter.get('hp', 0),
                    'max_hp': hunter.get('max_hp', 100),
                    'gold': hunter.get('gold', 0)
                }
            }
            
            combat_ended = True
            
    elif combat_view.player_action == "defend":
        turn_info += f"🛡️ You raised your shield to defend!\n"
        
        # Apply defense logic with damage reduction
        base_monster_damage = monster.get('damage', 20)
        defense_multiplier = 0.5  # 50% damage reduction when defending
        final_monster_damage = int(base_monster_damage * defense_multiplier)
        
        turn_info += f"👹 The {monster['name']} attacked you for {final_monster_damage} damage (reduced by defense)!\n"
        
    elif combat_view.player_action == "flee":
        import random
        
        # 60% chance to successfully flee
        if random.random() < 0.6:
            turn_info += f"🏃 You successfully fled the battle and escaped to safety!\n"
            combat_ended = True
        else:
            turn_info += f"❌ You attempted to flee, but the {monster['name']} blocked your path!\n"
            
            # Monster gets a free attack when flee fails
            base_monster_damage = monster.get('damage', 20)
            turn_info += f"👹 The {monster['name']} attacked you for {base_monster_damage} damage!\n"
        
    elif combat_view.player_action == "use_item":
        # Process item usage
        if combat_view.item_used:
            hunters_data = load_hunters_data()
            hunter = hunters_data[user_id]
            
            # Remove item from inventory
            inventory = hunter.get('inventory', [])
            if combat_view.item_used in inventory:
                inventory.remove(combat_view.item_used)
                
                # Apply item effect (health potion example)
                if 'health' in combat_view.item_used.lower():
                    heal_amount = 50
                    old_hp = hunter['hp']
                    hunter['hp'] = min(hunter.get('max_hp', 100), hunter['hp'] + heal_amount)
                    actual_heal = hunter['hp'] - old_hp
                    turn_info += f"💊 Used {combat_view.item_used}! Restored {actual_heal} HP\n"
                
                save_hunters_data(hunters_data)
            else:
                turn_info += f"❌ {combat_view.item_used} not found in inventory!\n"
    
    # Monster's turn (if combat continues and player didn't flee)
    if not combat_ended and combat_view.player_action != "flee":
        monster_damage = max(1, monster.get('attack', 10) + random.randint(-3, 3) - hunter.get('defense', 0))
        
        # Reduce damage if player defended
        if combat_view.player_action == "defend":
            monster_damage = max(1, monster_damage // 2)
        
        hunter['hp'] = max(0, hunter['hp'] - monster_damage)
        turn_info += f"💥 {monster['name']} attacks for {monster_damage} damage!\n"
        
        # Check if player is defeated
        if hunter['hp'] <= 0:
            turn_info += f"💀 **You have been defeated by {monster['name']}!**\n"
            turn_info += f"⚰️ You will respawn in 3 minutes..."
            
            # Set respawn timer
            hunter['death_time'] = time.time()
            hunter['hp'] = 1  # Prevent negative HP
            
            save_hunters_data(hunters_data)
            combat_ended = True
    
    # Update combat embed
    embed = combat_view.create_combat_embed(hunter, monster, turn_info)
    
    if combat_ended:
        combat_view.disable_all_buttons()
        combat_view.combat_ended = True
        
        # Clean up battle tracking
        if user_id in interactive_battles:
            del interactive_battles[user_id]
            
        # Update message with final state
        try:
            await combat_view.message.edit(embed=embed, view=combat_view)
        except discord.HTTPException:
            pass
            
        # Send victory embed only to private combat channel if monster was defeated
        if monster['current_hp'] <= 0 and 'victory_embed' in locals():
            try:
                # Send victory message only to private combat channel
                user_id = str(ctx.author.id)
                if user_id in player_combat_channels:
                    channel_id = player_combat_channels[user_id]
                    if isinstance(channel_id, str):
                        channel_id = int(channel_id)
                    private_channel = bot.get_channel(channel_id)
                    if private_channel:
                        await private_channel.send(embed=victory_embed)
                # No fallback to original channel - victory only in private arena
            except Exception as e:
                print(f"[ERROR] Failed to send victory message to private channel: {e}")
            
        return True
    else:
        # Reset for next turn
        combat_view.player_action = None
        combat_view.player_turn_active = True
        
        # Update message and continue combat
        try:
            await combat_view.message.edit(embed=embed, view=combat_view)
        except discord.HTTPException:
            pass
            
        return False

# Load or create combat channels data
def load_combat_channels():
    try:
        with open('data/combat_channels.json', 'r') as f:
            return json.load(f)
    except FileNotFoundError:
        return {}

def save_combat_channels():
    os.makedirs('data', exist_ok=True)
    with open('data/combat_channels.json', 'w') as f:
        json.dump(player_combat_channels, f, indent=4)

async def create_private_combat_channel(ctx):
    """Create a private temporary combat channel for a player"""
    try:
        user = ctx.author
        guild = ctx.guild
        COMBAT_CATEGORY_ID = 1382846867418775552
        
        # Try to get category with fallback
        category = discord.utils.get(guild.categories, id=COMBAT_CATEGORY_ID)
        
        if category is None:
            try:
                fetched_channel = await bot.fetch_channel(COMBAT_CATEGORY_ID)
                if isinstance(fetched_channel, discord.CategoryChannel):
                    category = fetched_channel
            except Exception as e:
                print(f"[ERROR] Failed to fetch category: {e}")
                return None
        
        if category is None:
            print(f"[ERROR] Category {COMBAT_CATEGORY_ID} not found")
            return None
        
        # Create permission overwrites
        overwrites = {
            guild.default_role: discord.PermissionOverwrite(view_channel=False),
            user: discord.PermissionOverwrite(view_channel=True, send_messages=True),
            guild.me: discord.PermissionOverwrite(view_channel=True, send_messages=True)
        }
        
        # Add moderator permissions if needed
        for role in guild.roles:
            if any(perm_name in role.name.lower() for perm_name in ['mod', 'admin', 'staff']):
                overwrites[role] = discord.PermissionOverwrite(view_channel=True, send_messages=True)
        
        # Clean username for channel name with possessive format
        username = user.display_name
        # Remove problematic characters but keep spaces for natural naming
        import re
        username = re.sub(r'[^\w\s\-]', '', username)
        if len(username) > 20:
            username = username[:20]
        channel_name = f"{username}'s Private adventure"
        
        print(f"[DEBUG] Creating channel for {user.display_name} in category: {category.name if category else 'None'}")
        
        # Create the combat channel
        combat_channel = await guild.create_text_channel(
            name=channel_name,
            category=category,
            overwrites=overwrites,
            topic=f"Private combat arena for {user.display_name}.",
            reason=f"Created by bot for private combat session."
        )
        
        # Store channel for potential cleanup
        if not hasattr(bot, 'temp_combat_channels'):
            bot.temp_combat_channels = set()
        bot.temp_combat_channels.add(combat_channel.id)
        
        return combat_channel
        
    except discord.Forbidden:
        print(f"[ERROR] Missing permissions to create the channel.")
        try:
            await user.send("❌ I don't have permission to create your private combat channel. Please notify a server admin.")
        except:
            pass
        return None
    except Exception as e:
        print(f"[ERROR] Failed to create private combat channel: {e}")
        return None

async def send_system_message(embed, channel_override=None, user_id=None):
    """Send system messages to designated channel, or private combat channel if user_id provided"""
    # If user_id provided, try to send to their private combat channel
    if user_id:
        user_key = str(user_id)
        if user_key in player_combat_channels:
            channel_id = player_combat_channels[user_key]
            if isinstance(channel_id, str):
                channel_id = int(channel_id)
            private_channel = bot.get_channel(channel_id)
            if private_channel:
                await private_channel.send(embed=embed)
                return
    
    # Fallback to system channel or override
    target_channel = bot.get_channel(SYSTEM_CHANNEL_ID)
    if target_channel and channel_override is None:
        await target_channel.send(embed=embed)
    elif channel_override:
        await channel_override.send(embed=embed)

async def create_combat_channel(user):
    """Create a persistent private combat channel for a player"""
    guild = user.guild
    user_key = str(user.id)
    
    # Define the combat category ID
    COMBAT_CATEGORY_ID = 1382846867418775552
    
    # Prevent race conditions with async lock
    if user_key in channel_creation_locks:
        # Wait for existing channel creation to complete
        while user_key in channel_creation_locks:
            await asyncio.sleep(0.1)
        # Check again if channel was created while waiting
        if user_key in player_combat_channels:
            channel_id = player_combat_channels[user_key]
            if isinstance(channel_id, str):
                channel_id = int(channel_id)
            existing_channel = bot.get_channel(channel_id)
            if existing_channel:
                return existing_channel
    
    # Set lock to prevent duplicate creation
    channel_creation_locks[user_key] = True
    
    try:
        # Check if player already has a combat channel
        if user_key in player_combat_channels:
            channel_id = player_combat_channels[user_key]
            
            # Ensure channel_id is an integer
            if isinstance(channel_id, str):
                channel_id = int(channel_id)
                
            existing_channel = bot.get_channel(channel_id)
            
            if existing_channel:
                return existing_channel
            else:
                # Channel was deleted externally, remove from tracking and save
                del player_combat_channels[user_key]
                save_combat_channels()
        
        # Get the combat category
        category = None
        try:
            category_channel = bot.get_channel(COMBAT_CATEGORY_ID)
            if category_channel and isinstance(category_channel, discord.CategoryChannel):
                category = category_channel
            else:
                print(f"Combat category ID {COMBAT_CATEGORY_ID} not found, creating without category")
        except Exception as e:
            print(f"Error getting combat category: {e}")
        
        # Create channel with permissions
        overwrites = {
            guild.default_role: discord.PermissionOverwrite(read_messages=False),
            user: discord.PermissionOverwrite(read_messages=True, send_messages=True),
            guild.me: discord.PermissionOverwrite(read_messages=True, send_messages=True)
        }
        
        # Add moderator permissions if they exist
        for role in guild.roles:
            if any(perm_name in role.name.lower() for perm_name in ['mod', 'admin', 'staff']):
                overwrites[role] = discord.PermissionOverwrite(read_messages=True, send_messages=True)
        
        # Use username for permanent adventure channel name
        username = user.display_name.lower().replace(' ', '-')
        # Remove special characters and keep alphanumeric and hyphens only
        import re
        username = re.sub(r'[^a-z0-9\-]', '', username)
        # Limit length
        if len(username) > 20:
            username = username[:20]
        channel_name = f"{username}-private-adventure"
        
        combat_channel = await guild.create_text_channel(
            name=channel_name,
            category=category,
            overwrites=overwrites,
            topic=f"Private adventure channel for {user.display_name}. Persistent channel.",
            reason="Permanent private adventure channel"
        )
        
        # Store the channel for future use
        player_combat_channels[user_key] = combat_channel.id
        save_combat_channels()  # Persist the channel data
        
        # Send welcome message to the combat channel
        welcome_embed = discord.Embed(
            title="🌀 Private Adventure Entrance",
            description=f"Welcome {user.mention}! You have entered your personal adventure space: **{user.display_name}'s Adventure**",
            color=discord.Color.purple()
        )
        welcome_embed.add_field(
            name="Adventure Commands",
            value="Use `.attack`, `.defend`, or `.flee` to battle!\nThis adventure space remains open for future quests.",
            inline=False
        )
        await combat_channel.send("⚔️ Your private adventure has begun. This channel is permanent and tied to your ID.")
        await combat_channel.send(embed=welcome_embed)
        
        return combat_channel
        
    except discord.Forbidden:
        print(f"Failed to create combat channel - missing permissions")
        return None
    except Exception as e:
        print(f"Error creating combat channel: {e}")
        return None
    finally:
        # Always release lock
        if user_key in channel_creation_locks:
            del channel_creation_locks[user_key]

async def send_combat_completion_message(user_id, victory_data=None):
    """Send completion message to combat channel without deletion"""
    user_key = str(user_id)
    if user_key in player_combat_channels:
        channel_id = player_combat_channels[user_key]
        channel = bot.get_channel(channel_id)
        
        if channel:
            try:
                if victory_data:
                    # Create detailed victory screen with rewards
                    from utils.theme_utils import get_user_theme_colors
                    colors = get_user_theme_colors(user_id)
                    
                    final_embed = discord.Embed(
                        title="🎉 Victory Achieved!",
                        description=f"You have successfully defeated the {victory_data.get('monster_name', 'enemy')}!",
                        color=discord.Color(colors.get('success', colors['primary']))
                    )
                    
                    # Add reward information
                    reward_text = ""
                    if victory_data.get('gold_gained', 0) > 0:
                        reward_text += f"💰 **{victory_data['gold_gained']:,} Gold**\n"
                    if victory_data.get('exp_gained', 0) > 0:
                        reward_text += f"⭐ **{victory_data['exp_gained']:,} EXP**\n"
                    
                    if reward_text:
                        final_embed.add_field(
                            name="🏆 Battle Rewards",
                            value=reward_text.strip(),
                            inline=False
                        )
                    
                    # Add level up information if applicable
                    if victory_data.get('level_up_data'):
                        level_data = victory_data['level_up_data']
                        if level_data.get('levels_gained', 0) > 0:
                            level_text = f"Level: {level_data['old_level']} → **{level_data['new_level']}**"
                            if level_data.get('rank_changed'):
                                level_text += f"\nRank: {level_data['old_rank']} → **{level_data['new_rank']}**"
                            
                            final_embed.add_field(
                                name="🆙 Level Progress",
                                value=level_text,
                                inline=False
                            )
                    
                    # Add current stats
                    if victory_data.get('hunter_stats'):
                        stats = victory_data['hunter_stats']
                        stats_text = f"Level: {stats.get('level', 1)}\n"
                        stats_text += f"HP: {stats.get('hp', 0)}/{stats.get('max_hp', 100)}\n"
                        stats_text += f"Gold: {stats.get('gold', 0):,}"
                        
                        final_embed.add_field(
                            name="📊 Current Status",
                            value=stats_text,
                            inline=True
                        )
                    
                    # Add additional information if provided
                    if victory_data.get('additional_info'):
                        final_embed.add_field(
                            name="📋 Additional Details",
                            value=victory_data['additional_info'],
                            inline=False
                        )
                    
                    final_embed.set_footer(text="Your adventure continues! This channel remains open for future battles.")
                    
                else:
                    # Generic completion message for non-victory scenarios
                    final_embed = discord.Embed(
                        title="🏆 Adventure Challenge Complete",
                        description="The battle has ended. Your adventure space remains open for future quests.",
                        color=discord.Color.gold()
                    )
                
                await channel.send(embed=final_embed)
            except Exception as e:
                print(f"Error sending completion message: {e}")

async def send_combat_message(ctx, embed, redirect_message=None):
    """Send combat messages to player's private combat channel"""
    user_id = str(ctx.author.id)
    
    # Check if player already has a combat channel
    if user_id in player_combat_channels:
        channel_id = player_combat_channels[user_id]
        
        # Ensure channel_id is an integer
        if isinstance(channel_id, str):
            channel_id = int(channel_id)
        
        combat_channel = bot.get_channel(channel_id)
        
        if combat_channel:
            await combat_channel.send(embed=embed)
            return combat_channel
        else:
            # Channel was deleted, remove from tracking and save
            del player_combat_channels[user_id]
            save_combat_channels()
    
    # Create new combat channel for the player
    combat_channel = await create_combat_channel(ctx.author)
    
    if combat_channel:
        # Send redirect message in original channel
        redirect_embed = discord.Embed(
            title="🌀 Personal Adventure Opened!",
            description=f"Your private adventure has opened: {combat_channel.mention}!\nOnly you can access this dimensional space.",
            color=discord.Color.purple()
        )
        await ctx.send(embed=redirect_embed)
        
        # Send combat message in private channel
        await combat_channel.send(f"{ctx.author.mention} Welcome to your dimensional adventure!", embed=embed)
        return combat_channel
    else:
        # Fallback to current channel if creation failed
        await ctx.send(embed=embed)
        return ctx.channel

def is_combat_command(ctx, hunter):
    """Check if this is a combat-related command"""
    return any([
        hunter.get('battle'),
        hunter.get('gate_battle'), 
        hunter.get('dungeon_battle'),
        ctx.command.name in ['attack', 'defend', 'flee', 'hunt']
    ])

def get_daily_kill_requirement(hunter_level):
    """Calculate daily kill requirement for mystery gates"""
    base_requirement = 20
    level_scaling = hunter_level * 2
    return base_requirement + level_scaling

def check_mystery_gate_access(hunter):
    """Check if hunter has access to mystery gates based on daily kills"""
    today = datetime.now().strftime("%Y-%m-%d")
    daily_kills = hunter.get('daily_kills', {}).get(today, 0)
    required_kills = get_daily_kill_requirement(hunter['level'])
    return daily_kills >= required_kills

def update_daily_kills(hunter, kills=1):
    """Update daily kill count for mystery gate access"""
    today = datetime.now().strftime("%Y-%m-%d")
    if 'daily_kills' not in hunter:
        hunter['daily_kills'] = {}
    
    # Reset if new day
    if today not in hunter['daily_kills']:
        hunter['daily_kills'] = {today: 0}
    
    hunter['daily_kills'][today] += kills

def check_for_active_doorway(user_id):
    """Check if user has an active doorway exploration"""
    gates_cog = bot.get_cog('Gates')
    if gates_cog and hasattr(gates_cog, 'active_explorations'):
        if user_id in gates_cog.active_explorations:
            doorway_name = gates_cog.active_explorations[user_id].get('gate_name', 'Unknown Doorway')
            return True, doorway_name
    return False, None

# Error handling
@bot.event
async def on_command_error(ctx, error):
    if isinstance(error, commands.CommandNotFound):
        await ctx.send(embed=discord.Embed(
            title="Command Not Found",
            description="Use #help to see available commands",
            color=discord.Color.red()
        ))
    elif isinstance(error, commands.MissingPermissions):
        await ctx.send(embed=discord.Embed(
            title="Permission Denied",
            description="You don't have permission to use this command",
            color=discord.Color.red()
        ))
    else:
        await ctx.send(embed=discord.Embed(
            title="Error",
            description=str(error),
            color=discord.Color.red()
        ))

async def load_cogs():
<<<<<<< HEAD
    for filename in os.listdir('./cogs'):
        if filename.endswith('.py'):
            try:
                await bot.load_extension(f'cogs.{filename[:-3]}')
                print(f'Loaded cog: {filename[:-3]}')
            except Exception as e:
                print(f'Failed to load cog {filename}: {str(e)}')
=======
    """Load all cog files from the cogs directory"""
    try:
        # Create cogs directory if it doesn't exist
        if not os.path.exists('./cogs'):
            os.makedirs('./cogs')
            
        # List of expected cogs, replaced global_events and starting_event with event_management
        cog_files = ['gates', 'inventory', 'shop', 'pvp_system', 'dungeon_raids', 'themes', 'daily_quests', 'weekly_quests', 'special_quests', 'training', 'event_management', 'sololeveling_info', 'narrative_encounters', 'dungeon_management']
        
        for cog_name in cog_files:
            try:
                await bot.load_extension(f'cogs.{cog_name}')
                print(f'Loaded cog: {cog_name}')
            except Exception as e:
                print(f'Failed to load cog {cog_name}: {e}')
    except Exception as e:
        print(f'Error loading cogs: {e}')

def reset_stuck_players():
    """Reset all players' battle and exploration states"""
    try:
        hunters_data = load_hunters_data()
        reset_count = 0
        
        for user_id, hunter in hunters_data.items():
            # Reset all battle states
            if hunter.get('battle'):
                hunter['battle'] = None
                reset_count += 1
            
            if hunter.get('gate_battle'):
                hunter['gate_battle'] = None
                reset_count += 1
            
            if hunter.get('dungeon_battle'):
                hunter['dungeon_battle'] = None
                reset_count += 1
            
            # Ensure HP is not 0 to prevent stuck states
            if hunter.get('hp', 100) <= 0:
                hunter['hp'] = hunter.get('max_hp', 100)
                reset_count += 1
            
            # Add defense stat to existing players if missing
            if 'defense' not in hunter:
                hunter['defense'] = 5  # Base defense
                reset_count += 1
        
        if reset_count > 0:
            save_hunters_data(hunters_data)
            print(f"Reset {reset_count} stuck player states")
                
    except Exception as e:
        print(f"Error resetting stuck players: {e}")

async def cleanup_duplicate_channels():
    """Clean up any duplicate adventure channels that may exist"""
    try:
        for guild in bot.guilds:
            adventure_channels = []
            
            # Find all channels that end with "-adventure"
            for channel in guild.text_channels:
                if channel.name.endswith('-adventure'):
                    adventure_channels.append(channel)
            
            if len(adventure_channels) <= 1:
                continue
                
            # Group channels by user (based on channel name pattern)
            user_channels = {}
            for channel in adventure_channels:
                # Extract username from channel name (remove "-adventure" suffix)
                username = channel.name[:-10]  # Remove "-adventure"
                if username not in user_channels:
                    user_channels[username] = []
                user_channels[username].append(channel)
            
            # For each user with multiple channels, keep only the one in player_combat_channels
            for username, channels in user_channels.items():
                if len(channels) <= 1:
                    continue
                
                print(f"Found {len(channels)} duplicate adventure channels for {username}")
                
                # Find which channel is tracked in player_combat_channels
                tracked_channel = None
                for user_id, channel_id in player_combat_channels.items():
                    for channel in channels:
                        if channel.id == channel_id:
                            tracked_channel = channel
                            break
                    if tracked_channel:
                        break
                
                # If no tracked channel found, keep the most recent one
                if not tracked_channel:
                    tracked_channel = max(channels, key=lambda c: c.created_at)
                    print(f"No tracked channel found for {username}, keeping most recent")
                
                # Delete all other channels
                for channel in channels:
                    if channel != tracked_channel:
                        try:
                            await channel.delete(reason="Cleaning up duplicate adventure channel")
                            print(f"Deleted duplicate channel: {channel.name}")
                        except Exception as e:
                            print(f"Failed to delete duplicate channel {channel.name}: {e}")
                            
    except Exception as e:
        print(f"Error during duplicate channel cleanup: {e}")
>>>>>>> 8a956bb4

@bot.event
async def on_ready():
    print(f'{bot.user} has connected to Discord!')
    print(f'Bot is in {len(bot.guilds)} guilds')
    
    # Set custom bot status
    await bot.change_presence(activity=discord.Game(name=".help"))
    
    # Load saved combat channels and validate they still exist
    global player_combat_channels
    player_combat_channels = load_combat_channels()
    
    # Clean up deleted channels from storage
    channels_to_remove = []
    for user_id, channel_id in player_combat_channels.items():
        channel = bot.get_channel(channel_id)
        if not channel:
            channels_to_remove.append(user_id)
    
    for user_id in channels_to_remove:
        del player_combat_channels[user_id]
    
    if channels_to_remove:
        save_combat_channels()
        print(f"Cleaned up {len(channels_to_remove)} deleted channels")
    
    print(f"Loaded {len(player_combat_channels)} saved combat channels")
    
    # Clean up any duplicate adventure channels that may exist
    await cleanup_duplicate_channels()
    
    # Reset all stuck player states on startup
    reset_stuck_players()
    
    await load_cogs()
    await bot.change_presence(activity=discord.Game(name="#help | Solo Leveling RPG"))
    print('Bot is ready!')

    # Create necessary directories and files if they don't exist
    if not os.path.exists('data'):
        os.makedirs('data')
        
    if not os.path.exists('hunters_data.json'):
        save_hunters_data({})
    
    # Clear active explorations and raids from cogs after loading
    for cog_name in bot.cogs:
        cog = bot.get_cog(cog_name)
        if hasattr(cog, 'active_explorations'):
            cog.active_explorations.clear()
        if hasattr(cog, 'active_raids'):
            cog.active_raids.clear()
    
    # Start the event loop after the bot is ready and cogs are loaded
    event_cog = bot.get_cog('EventManagement')
    if event_cog:
        event_cog.event_loop.start()  # Start the automated event loop
        print("Event management loop started")

<<<<<<< HEAD
class HelpView(View):
    def __init__(self):
        super().__init__(timeout=60)
        # Create category selection dropdown
        self.add_item(Select(
            placeholder="Select a category",
            options=[
                discord.SelectOption(label="Gates", description="Gate and dungeon commands", emoji="🌀"),
                discord.SelectOption(label="Combat", description="Battle system commands", emoji="⚔️"),
                discord.SelectOption(label="Party", description="Party and guild commands", emoji="👥"),
                discord.SelectOption(label="System", description="Basic commands", emoji="⚙️"),
                discord.SelectOption(label="Arena", description="PvP commands", emoji="🏆")
            ],
            custom_id="help_category_select"
        ))

    async def interaction_check(self, interaction: discord.Interaction) -> bool:
        return True

@bot.command(name='help')
async def help_command(ctx):
    """Show all available commands"""
    embed = discord.Embed(
        title="Solo Leveling RPG Help",
        description="Select a category below to view specific commands",
        color=discord.Color.blue()
    )

    # Add quick reference for most common commands
    embed.add_field(
        name="Quick Start",
        value="```\n#start - Begin your journey\n#status - View your stats\n#hunt - Fight monsters\n#daily - Daily rewards```",
        inline=False
    )

    embed.add_field(
        name="Categories",
        value="🌀 Gates - Explore gates and dungeons\n⚔️ Combat - Battle commands\n👥 Party - Group activities\n🏆 Arena - PvP system\n⚙️ System - Basic commands",
        inline=False
    )

    embed.set_footer(text="Use the dropdown menu below to see detailed commands for each category")

    await ctx.send(embed=embed, view=HelpView())

@bot.command(name='start')
=======
@bot.command(name='start', aliases=['awaken'])
>>>>>>> 8a956bb4
async def start(ctx):
    """Start your journey as a hunter"""
    hunters_data = load_hunters_data()
    user_id = str(ctx.author.id)

    if user_id in hunters_data:
        await ctx.send("You are already a registered hunter!")
        return

    # Initialize new hunter data
    hunters_data[user_id] = {
        "level": 1,
        "exp": 0,
        "rank": "E",
        "hp": 100,
        "max_hp": 100,
        "mp": 50,
        "max_mp": 50,
        "mana": 100,
        "max_mana": 100,
        "strength": 10,
        "agility": 10,
        "intelligence": 10,
        "defense": 5,
        "inventory": [],
        "shadows": [],
        "equipment": {
            "weapon": None,
            "armor": None,
            "accessory": None
        },
        "abilities": ["power_strike", "heal"],
        "active_cooldowns": {},
        "temp_buffs": {},
        "gold": 100,
        "quests": {
            "daily": {},
            "last_daily_reset": ""
        },
        "battle": None,
        "last_defeated_monster": None,
        "pvp_stats": {
            "wins": 0,
            "losses": 0,
            "rank": "Unranked"
        }
    }

    save_hunters_data(hunters_data)
    
    embed = discord.Embed(
        title="🌟 Welcome, New Hunter!",
        description=f"Hunter {ctx.author.name}, your journey in the world of hunters begins now!",
        color=discord.Color.gold()
    )
    embed.add_field(
        name="Starting Stats", 
        value="Level: 1\nRank: E\nHP: 100\nMP: 50\nGold: 100", 
        inline=True
    )
    embed.add_field(
        name="Getting Started", 
        value="Use `.status` to view your profile\nUse `.hunt` to start hunting monsters\nUse `.help` to see all commands", 
        inline=True
    )
    embed.set_thumbnail(url=ctx.author.avatar.url if ctx.author.avatar else None)
    embed.set_footer(text="Welcome to the Solo Leveling RPG!")
    
    await ctx.send(embed=embed)

def apply_passive_regeneration(hunter):
    """Apply passive health and mana regeneration when out of combat"""
    if hunter.get('battle') is None:  # Only regen when not in battle
        max_hp = hunter.get('max_hp', 100)
        max_mp = hunter.get('max_mp', 50)
        
        # Regenerate 5% of max HP and MP per status check
        regen_hp = max(1, max_hp // 20)  # 5% HP
        regen_mp = max(1, max_mp // 20)  # 5% MP
        
        hunter['hp'] = min(max_hp, hunter.get('hp', 0) + regen_hp)
        hunter['mp'] = min(max_mp, hunter.get('mp', 0) + regen_mp)
        
        return regen_hp, regen_mp
    return 0, 0

def check_if_resting(user_id):
    """Check if a player is currently resting"""
    if user_id in resting_players:
        rest_end_time = resting_players[user_id]
        if time.time() < rest_end_time:
            remaining_time = int(rest_end_time - time.time())
            minutes = remaining_time // 60
            seconds = remaining_time % 60
            return True, f"You are currently resting. Please wait {minutes}:{seconds:02d} before using commands."
        else:
            # Rest period is over
            del resting_players[user_id]
    return False, None

def check_rest_cooldown(user_id):
    """Check if rest command is on cooldown"""
    if user_id in rest_cooldowns:
        cooldown_end = rest_cooldowns[user_id]
        if time.time() < cooldown_end:
            remaining_time = int(cooldown_end - time.time())
            minutes = remaining_time // 60
            seconds = remaining_time % 60
            return True, f"Rest command is on cooldown. Please wait {minutes}:{seconds:02d}"
        else:
            # Cooldown is over
            del rest_cooldowns[user_id]
    return False, None

def check_if_training(user_id):
    """Check if a player is currently training"""
    # Get training cog instance
    training_cog = bot.get_cog('Training')
    if not training_cog:
        return False, None
    
    if user_id not in training_cog.training_sessions:
        return False, None
    
    session = training_cog.training_sessions[user_id]
    remaining = session['end_time'] - time.time()
    
    if remaining <= 0:
        # Training completed, apply stat gains
        complete_training_session(user_id, training_cog, session)
        return False, None
    
    # Player is training
    minutes, seconds = divmod(int(remaining), 60)
    training_type = session['type'].title()
    return True, f"You're currently training **{training_type}**! Please wait {minutes}m {seconds}s before using other commands."

def complete_training_session(user_id, training_cog, session):
    """Complete a training session and apply stat gains"""
    hunters_data = load_hunters_data()
    if user_id not in hunters_data:
        del training_cog.training_sessions[user_id]
        return
    
    hunter = hunters_data[user_id]
    
    # Calculate stat gain
    stat_gain = training_cog.get_stat_gain(session['hunter_level'], session['type'])
    
    # Update base stats (which are the core stats without equipment)
    base_stat_key = f"base_{session['type']}"
    if base_stat_key not in hunter:
        hunter[base_stat_key] = hunter.get(session['type'], 10)
    
    hunter[base_stat_key] += stat_gain
    
    # Update current stat (this will be recalculated with equipment bonuses)
    hunter[session['type']] = hunter.get(session['type'], 10) + stat_gain
    
    # Update total stats for power calculation
    if 'total_stats_gained' not in hunter:
        hunter['total_stats_gained'] = 0
    hunter['total_stats_gained'] += stat_gain
    
    # Recalculate stats with equipment bonuses
    update_hunter_equipment_stats(hunter)
    
    save_hunters_data(hunters_data)
    del training_cog.training_sessions[user_id]

def update_hunter_equipment_stats(hunter):
    """Update hunter stats with equipment bonuses"""
    # Initialize base stats if they don't exist
    if 'base_strength' not in hunter:
        hunter['base_strength'] = hunter.get('strength', 10)
    if 'base_agility' not in hunter:
        hunter['base_agility'] = hunter.get('agility', 10)
    if 'base_intelligence' not in hunter:
        hunter['base_intelligence'] = hunter.get('intelligence', 10)
    if 'base_defense' not in hunter:
        hunter['base_defense'] = hunter.get('defense', 5)
    
    # Reset to base stats
    hunter['strength'] = hunter['base_strength']
    hunter['agility'] = hunter['base_agility']
    hunter['intelligence'] = hunter['base_intelligence']
    hunter['defense'] = hunter['base_defense']  # Start with base defense
    
    # Load item data to get equipment bonuses
    try:
        import json
        with open('data/items.json', 'r') as f:
            items_data = json.load(f)
    except FileNotFoundError:
        return
    
    # Add equipment bonuses
    equipment = hunter.get('equipment', {})
    for item_name in equipment.values():
        if item_name:
            # Find item in all categories
            item_info = None
            for category in items_data.values():
                if item_name in category:
                    item_info = category[item_name]
                    break
            
            if item_info:
                hunter['strength'] += item_info.get('strength', 0)
                hunter['agility'] += item_info.get('agility', 0)
                hunter['intelligence'] += item_info.get('intelligence', 0)
                hunter['defense'] += item_info.get('defense', 0)

@bot.command(name='status')
async def status(ctx):
    """Check your hunter status"""
    user_id = str(ctx.author.id)
    
    # Check for active doorway
    has_doorway, doorway_name = check_for_active_doorway(user_id)
    if has_doorway:
        from utils.theme_utils import get_error_embed
        embed = get_error_embed(ctx.author.id, f"You already have an open doorway ({doorway_name}) where you can continue your adventure! Complete your current exploration first.")
        await ctx.send(embed=embed)
        return
    
    # Check if player is resting
    is_resting, rest_message = check_if_resting(user_id)
    if is_resting:
        from utils.theme_utils import get_error_embed
        embed = get_error_embed(ctx.author.id, rest_message)
        await ctx.send(embed=embed)
        return
    
    # Check if training completed (this will auto-apply stat gains)
    check_if_training(user_id)
    
    hunters_data = load_hunters_data()

    if user_id not in hunters_data:
<<<<<<< HEAD
        await ctx.send("You haven't started your journey yet! Use #start to begin.")
=======
        from utils.theme_utils import get_error_embed
        embed = get_error_embed(ctx.author.id, "You haven't started your journey yet! Use `.start` to begin.")
        await ctx.send(embed=embed)
>>>>>>> 8a956bb4
        return

    hunter = hunters_data[user_id]
    print(f"[DEBUG] Status - Loaded data for {user_id}: EXP: {hunter.get('exp', 0)}, Level: {hunter.get('level', 1)}, Rank: {hunter.get('rank', 'E')}")
    
    # Ensure equipment stats are current before calculating status
    update_hunter_equipment_stats(hunter)
    
    # Apply passive regeneration when checking status
    regen_hp, regen_mp = apply_passive_regeneration(hunter)

    # Calculate progress bars
    def create_progress_bar(current, maximum, length=10):
        if maximum == 0:
            return "░" * length
        filled = int((current / maximum) * length)
        return "█" * filled + "░" * (length - filled)

    # Calculate exp progress using new leveling system
    total_exp = hunter.get('exp', 0)
    
    # Calculate correct level from EXP (don't use stored level)
    current_level = leveling_system.get_level_from_exp(total_exp)
    print(f"[DEBUG] Status - Calculated level from EXP: Current Level: {current_level}, Stored Level: {hunter.get('level', 1)}")
    
    # Update stored level if it's different
    old_level = hunter.get('level', 1)
    old_rank = hunter.get('rank', 'E')
    
    # Always update level and rank to match current EXP
    hunter['level'] = current_level
    new_rank = leveling_system.get_rank_for_level(current_level)
    hunter['rank'] = new_rank
    print(f"[DEBUG] Status - After level/rank update: Level: {hunter['level']}, Rank: {hunter['rank']}")
    save_hunters_data(hunters_data)
    
    # Handle rank promotion only if rank actually changed
    if old_rank != new_rank:
        print(f"[DEBUG] Rank change detected for {ctx.author}: {old_rank} -> {new_rank}")
        print(f"[DEBUG] Available guild roles: {[role.name for role in ctx.guild.roles]}")
        
        # Enhanced rank promotion with iterative role removal
        try:
            from utils.leveling_system import get_rank_role_name, RANK_ROLES
            
            guild = ctx.guild
            new_rank_name = get_rank_role_name(current_level)
            
            # Find or create new rank role
            new_rank_role = discord.utils.get(guild.roles, name=new_rank_name)
            if new_rank_role is None:
                try:
                    new_rank_role = await guild.create_role(
                        name=new_rank_name,
                        reason="Auto-created rank role for leveling system"
                    )
                    print(f"[DEBUG] Created new rank role: {new_rank_name}")
                except discord.Forbidden:
                    print(f"[DEBUG] Insufficient permissions to create role: {new_rank_name}")
                    pass
                except Exception as e:
                    print(f"[DEBUG] Error creating role {new_rank_name}: {e}")
                    pass
            
            # Remove ALL existing rank roles from user iteratively
            rank_names = list(RANK_ROLES.values())
            roles_to_remove = [r for r in ctx.author.roles if r.name in rank_names]
            
            # Remove roles one by one to prevent bulk removal issues
            for role in roles_to_remove:
                try:
                    await ctx.author.remove_roles(role, reason="Rank update - removing old rank")
                    print(f"[DEBUG] Removed role: {role.name}")
                except discord.Forbidden:
                    print(f"[DEBUG] No permission to remove role: {role.name}")
                    pass
                except Exception as e:
                    print(f"[DEBUG] Error removing role {role.name}: {e}")
                    pass
            
            # Assign new role if it exists
            if new_rank_role:
                try:
                    await ctx.author.add_roles(new_rank_role, reason="Rank promotion")
                    print(f"[DEBUG] Added new role: {new_rank_role.name}")
                except discord.Forbidden:
                    print(f"[DEBUG] No permission to add role: {new_rank_role.name}")
                    pass
                except Exception as e:
                    print(f"[DEBUG] Error adding role {new_rank_role.name}: {e}")
                    pass
            
            # Send DM notification
            try:
                await ctx.author.send(f"🎉 Congratulations! You've been promoted to **{new_rank_name}** (Level {current_level})!")
            except discord.Forbidden:
                pass
            
            # Send rank promotion announcement
            if str(ctx.author.id) == "562670505782542366":
                rank_embed = discord.Embed(
                    title="🎖️ Special Rank Promotion!",
                    description=f"Congratulations {ctx.author.mention}! You have been promoted to **{new_rank}**!",
                    color=discord.Color.gold()
                )
            else:
                rank_embed = discord.Embed(
                    title="🎖️ Rank Promotion!",
                    description=f"{ctx.author.mention} has been promoted to **{new_rank}**!",
                    color=discord.Color.gold()
                )
            
            rank_embed.add_field(
                name="New Level",
                value=f"Level {current_level}",
                inline=True
            )
            rank_embed.add_field(
                name="New Rank",
                value=f"**{new_rank}**",
                inline=True
            )
            await send_system_message(rank_embed)
            
        except Exception as e:
            print(f"[ERROR] Error updating rank role for {ctx.author}: {e}")
            import traceback
            traceback.print_exc()
    
    # Get current level's EXP progress
    current_progress, needed_for_next = leveling_system.get_exp_progress(total_exp, current_level)
    exp_percentage = (current_progress / needed_for_next) * 100 if needed_for_next > 0 else 0

    from utils.theme_utils import get_user_theme_colors
    colors = get_user_theme_colors(ctx.author.id)
    
    # Check for custom title
    custom_title = hunter.get('custom_title', '')
    if custom_title:
        title_text = f"**{custom_title}**\n{hunter['rank']}-Rank Hunter"
    else:
        title_text = f"**{hunter['rank']}-Rank Hunter**"
    
    status_embed = discord.Embed(
        title="📊 Hunter Profile",
        description=title_text,
        color=discord.Color(colors['accent'])
    )

    # Health and Mana bars
    hp_bar = create_progress_bar(hunter['hp'], hunter.get('max_hp', 100))
    mp_bar = create_progress_bar(hunter['mp'], hunter.get('max_mp', 50))
    status_embed.add_field(
        name="Health & Mana",
        value=f"❤️ HP: {hp_bar} {hunter['hp']}/{hunter.get('max_hp', 100)}\n💠 MP: {mp_bar} {hunter['mp']}/{hunter.get('max_mp', 50)}",
        inline=False
    )

    # Level and Experience
    exp_bar = create_progress_bar(current_progress, needed_for_next)
    status_embed.add_field(
        name="Level & Experience",
        value=f"📊 Level: {current_level}\n⭐ EXP: {exp_bar} {current_progress:,}/{needed_for_next:,} ({exp_percentage:.1f}%)\n💫 Total EXP: {total_exp:,}",
        inline=False
    )

    # Combat Stats
    status_embed.add_field(
        name="Combat Stats",
        value=f"⚔️ Strength: {hunter['strength']}\n🏃 Agility: {hunter['agility']}\n🧠 Intelligence: {hunter['intelligence']}\n🛡️ Defense: {hunter.get('defense', 5)}",
        inline=True
    )

    # Equipment
    equipment = hunter['equipment']
    equip_status = (
        f"🗡️ Weapon: {equipment['weapon'] or 'None'}\n"
        f"🛡️ Armor: {equipment['armor'] or 'None'}\n"
        f"💍 Accessory: {equipment['accessory'] or 'None'}"
    )
    status_embed.add_field(name="Equipment", value=equip_status, inline=True)

    # Additional Info
    status_embed.add_field(
        name="Resources",
        value=f"🪙 Gold: {hunter.get('gold', 0)}\n📦 Items: {len(hunter.get('inventory', []))}\n🎨 Theme: {hunter.get('theme', 'dark').title()}",
        inline=True
    )

    # PvP Stats
    pvp_stats = hunter.get('pvp_stats', {'wins': 0, 'losses': 0, 'rank': 'Unranked'})
    status_embed.add_field(
        name="PvP Record",
        value=f"🏆 Wins: {pvp_stats['wins']}\n💀 Losses: {pvp_stats['losses']}\n🎖️ Rank: {pvp_stats['rank']}",
        inline=True
    )

    # Add regeneration message if applicable
    regen_message = ""
    if regen_hp > 0 or regen_mp > 0:
        regen_message = f"\n🔄 Regenerated: +{regen_hp} HP, +{regen_mp} MP"
    
    status_embed.set_footer(text=f"Use .help to see available commands{regen_message}")
    
    # Save data after regeneration
    save_hunters_data(hunters_data)
    
    # Create and send interactive status view
    status_view = StatusView(bot, ctx.author.id, initial_page="main")
    embed = await status_view.get_main_profile_embed(ctx.author.id)
    message = await ctx.send(embed=embed, view=status_view)
    status_view.message = message

@bot.command(name='rest')
async def rest(ctx):
    """Rest to fully restore health and mana (5 minute cooldown, 90 second rest period)"""
    user_id = str(ctx.author.id)

    # Check for active doorway
    has_doorway, doorway_name = check_for_active_doorway(user_id)
    if has_doorway:
        from utils.theme_utils import get_error_embed
        embed = get_error_embed(ctx.author.id, f"You already have an open doorway ({doorway_name}) where you can continue your adventure! Complete your current exploration first.")
        await ctx.send(embed=embed)
        return

    # Check if player is already resting
    is_resting, rest_message = check_if_resting(user_id)
    if is_resting:
        from utils.theme_utils import get_error_embed
        embed = get_error_embed(ctx.author.id, rest_message)
        await ctx.send(embed=embed)
        return

    # Check if rest command is on cooldown
    on_cooldown, cooldown_message = check_rest_cooldown(user_id)
    if on_cooldown:
        from utils.theme_utils import get_error_embed
        embed = get_error_embed(ctx.author.id, cooldown_message)
        await ctx.send(embed=embed)
        return

    hunters_data = load_hunters_data()

    if user_id not in hunters_data:
        from utils.theme_utils import get_error_embed
        embed = get_error_embed(ctx.author.id, "You need to start your journey first! Use `.start`")
        await ctx.send(embed=embed)
        return

    hunter = hunters_data[user_id]
    
    # Check if in battle
    if hunter.get('battle'):
        from utils.theme_utils import get_error_embed
        embed = get_error_embed(ctx.author.id, "You can't rest while in battle! Finish the fight first.")
        await ctx.send(embed=embed)
        return

    # Check if already at full health and mana
    max_hp = hunter.get('max_hp', 100)
    max_mp = hunter.get('max_mp', 50)
    current_hp = hunter.get('hp', 0)
    current_mp = hunter.get('mp', 0)
    
    if current_hp >= max_hp and current_mp >= max_mp:
        from utils.theme_utils import get_error_embed
        embed = get_error_embed(ctx.author.id, "You're already at full health and mana!")
        await ctx.send(embed=embed)
        return

    # Calculate restoration amounts
    hp_restored = max_hp - current_hp
    mp_restored = max_mp - current_mp
    
    # Restore to full
    hunter['hp'] = max_hp
    hunter['mp'] = max_mp
    
    # Set rest cooldown (5 minutes = 300 seconds)
    rest_cooldowns[user_id] = time.time() + 300
    
    # Set resting period (90 seconds)
    resting_players[user_id] = time.time() + 90
    
    from utils.theme_utils import get_user_theme_colors
    colors = get_user_theme_colors(ctx.author.id)
    
    embed = discord.Embed(
        title="😴 Resting...",
        description="You find a safe place to rest and recover your strength.\n⏰ **You will be unable to use commands for 90 seconds.**",
        color=discord.Color(colors['info'])
    )
    
    embed.add_field(
        name="Recovery",
        value=f"❤️ Health: +{hp_restored} HP (Full)\n💙 Mana: +{mp_restored} MP (Full)",
        inline=False
    )
    
    embed.add_field(
        name="Cooldowns",
        value="🛌 Rest again in: **5 minutes**\n⚔️ Commands available in: **90 seconds**",
        inline=False
    )
    
    embed.set_footer(text="You are now resting peacefully...")
    
    save_hunters_data(hunters_data)
    await ctx.send(embed=embed)

@bot.command(name='hunt')
async def hunt(ctx):
    """Start interactive hunting with button-based combat in a private channel"""
    user_id = str(ctx.author.id)
    
    # Check for active doorway
    has_doorway, doorway_name = check_for_active_doorway(user_id)
    if has_doorway:
        from utils.theme_utils import get_error_embed
        embed = get_error_embed(ctx.author.id, f"You already have an open doorway ({doorway_name}) where you can continue your adventure! Complete your current exploration first.")
        await ctx.send(embed=embed)
        return
    
    # Check if player is resting
    is_resting, rest_message = check_if_resting(user_id)
    if is_resting:
        from utils.theme_utils import get_error_embed
        embed = get_error_embed(ctx.author.id, rest_message)
        await ctx.send(embed=embed)
        return
    
    # Check if player is training
    is_training, training_message = check_if_training(user_id)
    if is_training:
        from utils.theme_utils import get_error_embed
        embed = get_error_embed(ctx.author.id, training_message)
        await ctx.send(embed=embed)
        return
    
    hunters_data = load_hunters_data()

    if user_id not in hunters_data:
        from utils.theme_utils import get_error_embed
        embed = get_error_embed(ctx.author.id, "You need to start your journey first! Use `.start`")
        await ctx.send(embed=embed)
        return

    hunter = hunters_data[user_id]
    
    # Check if already in interactive battle
    if user_id in interactive_battles:
        from utils.theme_utils import get_error_embed
        embed = get_error_embed(ctx.author.id, "You are already in an interactive battle! Use the buttons to continue fighting.")
        await ctx.send(embed=embed)
        return
    
    # Enhanced channel management - check for existing valid channel
    adventure_channel = None
    stored_channel_id = hunter.get('private_adventure_channel_id')
    
    print(f"[DEBUG] Stored channel ID for user {user_id}: {stored_channel_id}")
    
    if stored_channel_id:
        # Try to fetch the channel from Discord's cache/API
        adventure_channel = bot.get_channel(stored_channel_id)
        print(f"[DEBUG] Found existing channel: {adventure_channel}")
        
        if adventure_channel:
            print(f"[DEBUG] Channel category ID: {adventure_channel.category_id}, Expected: {COMBAT_CATEGORY_ID}")
            # Channel exists, check if it's in the correct category
            if adventure_channel.category_id != COMBAT_CATEGORY_ID:
                print(f"[DEBUG] Channel in wrong category, clearing and creating new one")
                await ctx.send("Your previous private adventure channel was moved. Creating a new one.", delete_after=10)
                adventure_channel = None
                hunter['private_adventure_channel_id'] = None
                if user_id in player_combat_channels:
                    del player_combat_channels[user_id]
                    save_combat_channels()
                hunters_data[user_id] = hunter
                save_hunters_data(hunters_data)
            else:
                print(f"[DEBUG] Reusing existing valid channel: {adventure_channel.name}")
                # Channel is valid, ensure permissions and use it
                try:
                    await adventure_channel.set_permissions(ctx.author, read_messages=True, send_messages=True)
                    await adventure_channel.set_permissions(ctx.guild.me, read_messages=True, send_messages=True)
                except discord.Forbidden:
                    pass  # Continue anyway if permissions fail
                
                # Update combat channels tracking
                player_combat_channels[user_id] = adventure_channel.id
                save_combat_channels()
                
                # Send reuse notification
                await ctx.send(f"Continuing your adventure in {adventure_channel.mention}!", delete_after=5)
                # Skip channel creation since we're reusing existing one
                print(f"[DEBUG] Successfully reusing channel, skipping creation")
        else:
            print(f"[DEBUG] Stored channel ID {stored_channel_id} not found, clearing data")
            # Channel no longer exists
            hunter['private_adventure_channel_id'] = None
            if user_id in player_combat_channels:
                del player_combat_channels[user_id]
                save_combat_channels()
            hunters_data[user_id] = hunter
            save_hunters_data(hunters_data)
    
    # Check legacy player_combat_channels for existing channel
    elif user_id in player_combat_channels:
        channel_id = player_combat_channels[user_id]
        if isinstance(channel_id, str):
            channel_id = int(channel_id)
        existing_channel = bot.get_channel(channel_id)
        
        if existing_channel and existing_channel.category_id == COMBAT_CATEGORY_ID:
            adventure_channel = existing_channel
            # Update hunter data with the channel ID
            hunter['private_adventure_channel_id'] = adventure_channel.id
            save_hunters_data(hunters_data)
        else:
            # Channel no longer exists or wrong category
            del player_combat_channels[user_id]
            save_combat_channels()
    
    # Check if already in legacy battles
    if hunter.get('battle') or hunter.get('gate_battle') or hunter.get('dungeon_battle'):
        from utils.theme_utils import get_error_embed
        embed = get_error_embed(ctx.author.id, "You are already in battle! Complete your current fight first.")
        await ctx.send(embed=embed)
        return
    
    # Check hunt cooldown to prevent spam
    current_time = time.time()
    if user_id in hunt_cooldowns:
        time_since_last = current_time - hunt_cooldowns[user_id]
        if time_since_last < 3:  # 3 second cooldown between hunts
            remaining = 3 - time_since_last
            await ctx.send(f"You need to wait {remaining:.1f} seconds before hunting again!")
            return
    
    # Set hunt cooldown
    hunt_cooldowns[user_id] = current_time

    # Select a random monster based on hunter rank
    monster = select_random_monster(hunter.get('rank', 'E-Rank'))
    
    if not monster:
        from utils.theme_utils import get_error_embed
        embed = get_error_embed(ctx.author.id, "No suitable monsters found for your rank!")
        await ctx.send(embed=embed)
        return
    
    # Create or reuse adventure channel
    if not adventure_channel:
        print(f"[DEBUG] No existing channel found, creating new one")
        # Create new private combat channel
        try:
            adventure_channel = await create_private_combat_channel(ctx)
            if not adventure_channel:
                from utils.theme_utils import get_error_embed
                embed = get_error_embed(ctx.author.id, "Failed to create private combat channel. Please try again.")
                await ctx.send(embed=embed)
                return
            
            # Update hunter data with new channel ID
            hunter['private_adventure_channel_id'] = adventure_channel.id
            hunters_data[user_id] = hunter
            save_hunters_data(hunters_data)
            print(f"[DEBUG] Created new channel {adventure_channel.id} and stored in hunter data")
            
            # Send redirect message in original channel
            from utils.theme_utils import get_user_theme_colors
            colors = get_user_theme_colors(ctx.author.id)
            redirect_embed = discord.Embed(
                title="⚔️ Private Combat Arena Created!",
                description=f"Your personal combat has started in {adventure_channel.mention}",
                color=discord.Color(colors['success'])
            )
            await ctx.send(embed=redirect_embed)
            
            # Send welcome message in combat channel
            from utils.theme_utils import get_info_embed
            welcome_embed = get_info_embed(
                "🏟️ Welcome to Your Private Combat Arena!",
                f"{ctx.author.mention} You venture into the dangerous territories in search of monsters to hunt..."
            )
            await adventure_channel.send(embed=welcome_embed)
        except Exception as e:
            from utils.theme_utils import get_error_embed
            embed = get_error_embed(ctx.author.id, f"Failed to create combat channel: {str(e)}")
            await ctx.send(embed=embed)
            return
    else:
        print(f"[DEBUG] Reusing existing channel {adventure_channel.id}")
        # Using existing channel - send hunt start message
        from utils.theme_utils import get_info_embed
        hunt_embed = get_info_embed(
            "🎯 New Hunt Started!",
            f"{ctx.author.mention} You venture deeper into the dangerous territories in search of new monsters to hunt..."
        )
        await adventure_channel.send(embed=hunt_embed)
        
    # Brief delay for immersion
    await asyncio.sleep(2)
    
    # Create interactive combat view
    combat_view = CombatView(bot, ctx, user_id, monster, combat_type="hunt")
    combat_view.combat_channel = adventure_channel  # Store reference to combat channel
    
    # Create initial combat embed
    embed = combat_view.create_combat_embed(hunter, monster, f"A wild **{monster['name']}** (Level {monster['level']}) appeared!")
    
    # Send combat message with interactive buttons in the combat channel
    combat_message = await adventure_channel.send(embed=embed, view=combat_view)
    combat_view.message = combat_message
    
    # Store battle state
    interactive_battles[user_id] = {
        'hunter': hunter,
        'monster': monster,
        'combat_view': combat_view,
        'combat_message': combat_message,
        'combat_channel': adventure_channel
    }
    
    # Start interactive combat loop
    while not combat_view.combat_ended:
        try:
            # Wait for player action
            await combat_view.wait()
            
            if combat_view.player_action:
                # Process the combat turn
                battle_ended = await process_interactive_combat(ctx, user_id, hunter, monster, combat_view)
                
                if battle_ended:
                    break
                    
                # Create new view for next turn
                new_combat_view = CombatView(bot, ctx, user_id, monster, combat_type="hunt")
                new_combat_view.message = combat_message
                new_combat_view.combat_channel = adventure_channel  # Preserve combat channel reference
                
                # Update embed with current battle state
                embed = new_combat_view.create_combat_embed(hunter, monster, "Choose your next action:")
                
                try:
                    await combat_message.edit(embed=embed, view=new_combat_view)
                    combat_view = new_combat_view
                    interactive_battles[user_id]['combat_view'] = combat_view
                except discord.HTTPException:
                    break
            else:
                # View timed out or was stopped
                break
                
        except asyncio.TimeoutError:
            # Combat timed out
            break
        except Exception as e:
            print(f"[ERROR] Interactive combat error: {e}")
            break
    
    # Clean up battle tracking but keep channel permanent
    if user_id in interactive_battles:
        del interactive_battles[user_id]
    
    # Send completion message to permanent channel
    try:
        completion_embed = discord.Embed(
            title="🏆 Combat Complete",
            description="Your adventure continues! This channel remains open for future battles.",
            color=discord.Color.gold()
        )
        await adventure_channel.send(embed=completion_embed)
    except Exception as e:
        print(f"[ERROR] Failed to send completion message: {e}")

@bot.command(name='attack')
async def attack(ctx):
    """Attack the current monster"""
    user_id = str(ctx.author.id)
    
    # Check if player is resting
    is_resting, rest_message = check_if_resting(user_id)
    if is_resting:
        from utils.theme_utils import get_error_embed
        embed = get_error_embed(ctx.author.id, rest_message)
        await ctx.send(embed=embed)
        return
    
    # Check if player is training
    is_training, training_message = check_if_training(user_id)
    if is_training:
        from utils.theme_utils import get_error_embed
        embed = get_error_embed(ctx.author.id, training_message)
        await ctx.send(embed=embed)
        return
    
    hunters_data = load_hunters_data()

    if user_id not in hunters_data:
        from utils.theme_utils import get_error_embed
        embed = get_error_embed(ctx.author.id, "You need to start your journey first! Use `.start`")
        await ctx.send(embed=embed)
        return

    hunter = hunters_data[user_id]
    
    # Check for event battle first
    if hunter.get('event_battle'):
        await handle_event_battle_attack(ctx, user_id, hunter, hunters_data)
        return
    
    # Check for gate battle
    if hunter.get('gate_battle'):
        await handle_gate_battle_attack(ctx, user_id, hunter, hunters_data)
        return
    
    # Check for dungeon battle
    dungeon_cog = bot.get_cog('DungeonRaids')
    if dungeon_cog and hasattr(dungeon_cog, 'active_raids') and user_id in dungeon_cog.active_raids:
        if hunter.get('dungeon_battle'):
            await handle_dungeon_battle_attack(ctx, user_id, hunter, hunters_data, dungeon_cog)
            return
    
    # Regular hunt battle
    battle = hunter.get('battle')
    
    if not battle:
        await ctx.send("You're not in battle! Use `.hunt` to find monsters.")
        return

    if battle['turn'] != 'hunter':
        await ctx.send("It's not your turn!")
        return

    # Calculate damage
    import random
    base_damage = hunter['strength'] + random.randint(1, 10)
    monster_defense = battle['monster']['defense']
    damage = max(1, base_damage - monster_defense)
    
    # Apply damage to monster
    battle['monster_hp'] = max(0, battle['monster_hp'] - damage)
    
    from utils.theme_utils import get_user_theme_colors, create_progress_bar
    colors = get_user_theme_colors(ctx.author.id)
    
    embed = discord.Embed(
        title="⚔️ Attack!",
        description=f"You attack the {battle['monster']['name']} for {damage} damage!",
        color=discord.Color(colors['warning'])
    )
    
    # Check if monster is defeated
    if battle['monster_hp'] <= 0:
        # Monster defeated - Calculate EXP using Solo Leveling lore-accurate system
        from utils.leveling_system import leveling_system
        monster_rank = battle['monster'].get('rank', 'E')
        exp_gained = leveling_system.calculate_exp_gain('hunt', monster_rank, 'normal')
        gold_gained = battle['monster']['gold_reward']
        
        # Award EXP using new leveling system
        print(f"[DEBUG] Hunt - Before award_exp: User {user_id} has EXP: {hunter.get('exp', 0)}, Level: {hunter.get('level', 1)}")
        level_up_data = await award_exp(user_id, exp_gained, bot, "hunt")
        print(f"[DEBUG] Level up data: {level_up_data}")
        
        # CRITICAL: Reload hunters_data after award_exp to get fresh data
        print(f"[DEBUG] Hunt - Reloading hunters_data after award_exp...")
        hunters_data = load_hunters_data()
        hunter = hunters_data[user_id]
        print(f"[DEBUG] Hunt - After reload: User {user_id} has EXP: {hunter.get('exp', 0)}, Level: {hunter.get('level', 1)}")
        
        hunter['gold'] = hunter.get('gold', 0) + gold_gained
        hunter['last_defeated_monster'] = battle['monster'].copy()
        
        # Update quest progress and daily kills
        try:
            from daily_quest_system import update_quest_progress
            update_quest_progress(hunter, "kill_monsters", 1)
            update_quest_progress(hunter, "earn_gold", gold_gained)
            
            # Update daily kills for mystery gate access
            update_daily_kills(hunter, 1)
        except:
            pass
        
        # Handle level up notifications
        level_up_msg = ""
        if level_up_data.get("levels_gained", 0) > 0:
            level_up_msg = f"\n🎉 **LEVEL UP!** You are now level {level_up_data['new_level']}!"
            
            # Send level up notification to user
            await send_level_up_notification(ctx.author, level_up_data)
            
            # Send level up announcement to system channel
            level_embed = discord.Embed(
                title="🌟 Level Up!",
                description=f"{ctx.author.mention} reached **Level {level_up_data['new_level']}**!",
                color=discord.Color.gold()
            )
            level_embed.add_field(
                name="New Rank",
                value=f"**{level_up_data['new_rank']}**",
                inline=True
            )
            level_embed.add_field(
                name="EXP Gained",
                value=f"+{level_up_data['exp_gained']} EXP",
                inline=True
            )
            await send_system_message(level_embed, user_id=user_id)
            
            # Add rank announcement to global events if rank changed
            if level_up_data.get("rank_changed", False):
                global_events_cog = bot.get_cog('GlobalEvents')
                if global_events_cog and hasattr(global_events_cog, 'add_rank_announcement'):
                    # Reload hunter data to get updated stats
                    updated_hunters_data = load_hunters_data()
                    updated_hunter = updated_hunters_data[user_id]
                    progress_info = f"Level {updated_hunter['level']} • {updated_hunter['strength']} STR • {updated_hunter['agility']} AGI • {updated_hunter['intelligence']} INT"
                    global_events_cog.add_rank_announcement(ctx.author.display_name, level_up_data['new_rank'], updated_hunter['level'], progress_info)
        
        embed.title = "🏆 Victory!"
        embed.description = f"You defeated the {battle['monster']['name']}!"
        embed.color = discord.Color(colors['success'])
        embed.add_field(
            name="Rewards",
            value=f"💰 {gold_gained} Gold\n⭐ {exp_gained} EXP{level_up_msg}",
            inline=False
        )
        
        # Clear battle and set completion time to prevent exploit
        hunter['battle'] = None
        last_hunt_completion[user_id] = time.time()
        
        # Prepare victory data for completion message
        victory_data = {
            'monster_name': battle['monster']['name'],
            'gold_gained': gold_gained,
            'exp_gained': exp_gained,
            'level_up_data': level_up_data if level_up_data.get("levels_gained", 0) > 0 else None,
            'hunter_stats': {
                'level': hunter['level'],
                'hp': hunter['hp'],
                'max_hp': hunter['max_hp'],
                'gold': hunter['gold']
            }
        }
        
        # Send completion message to combat channel
        await send_combat_completion_message(user_id, victory_data)
    else:
        # Monster's turn to attack
        monster_damage = battle['monster']['attack'] + random.randint(1, 5)
        hunter_defense = hunter.get('defense', 5) + (hunter['agility'] // 3)  # Defense stat + agility bonus
        final_damage = max(1, monster_damage - hunter_defense)
        
        hunter['hp'] = max(0, hunter['hp'] - final_damage)
        
        monster_bar = create_progress_bar(battle['monster_hp'], battle['monster']['hp'])
        embed.add_field(
            name="Monster Status",
            value=f"👹 **{battle['monster']['name']}**\n❤️ HP: {battle['monster_hp']}/{battle['monster']['hp']}\n{monster_bar}",
            inline=False
        )
        
        embed.add_field(
            name="Monster Counter-Attack!",
            value=f"The {battle['monster']['name']} attacks you for {final_damage} damage!\n❤️ Your HP: {hunter['hp']}/{hunter.get('max_hp', 100)}",
            inline=False
        )
        
        # Check if hunter is defeated
        if hunter['hp'] <= 0:
            embed.title = "💀 Defeated!"
            embed.description = f"You were defeated by the {battle['monster']['name']}! You respawn with full health."
            embed.color = discord.Color.dark_red()
            embed.add_field(name="Result", value="Battle lost - no rewards gained", inline=False)
            embed.add_field(name="Respawn", value="Your health has been fully restored!", inline=False)
            
            # No penalties, just no rewards - respawn with full health
            hunter['hp'] = hunter.get('max_hp', 100)  # Full health restoration
            hunter['battle'] = None
            
            # Send completion message to combat channel
            await send_combat_completion_message(user_id)
    
    save_hunters_data(hunters_data)
    
    # Send to combat channel for all battle-related responses
    await send_combat_message(ctx, embed)

@bot.command(name='defend')
async def defend(ctx):
    """Defend against monster attack"""
    user_id = str(ctx.author.id)
    
    # Check if player is resting
    is_resting, rest_message = check_if_resting(user_id)
    if is_resting:
        from utils.theme_utils import get_error_embed
        embed = get_error_embed(ctx.author.id, rest_message)
        await ctx.send(embed=embed)
        return
    
    # Check if player is training
    is_training, training_message = check_if_training(user_id)
    if is_training:
        from utils.theme_utils import get_error_embed
        embed = get_error_embed(ctx.author.id, training_message)
        await ctx.send(embed=embed)
        return
    
    hunters_data = load_hunters_data()

    if user_id not in hunters_data:
        from utils.theme_utils import get_error_embed
        embed = get_error_embed(ctx.author.id, "You need to start your journey first! Use `.start`")
        await ctx.send(embed=embed)
        return

    hunter = hunters_data[user_id]
    
    # Check for gate battle first
    if hunter.get('gate_battle'):
        await handle_gate_battle_defend(ctx, user_id, hunter, hunters_data)
        return
    
    # Check for dungeon battle
    dungeon_cog = bot.get_cog('DungeonRaids')
    if dungeon_cog and hasattr(dungeon_cog, 'active_raids') and user_id in dungeon_cog.active_raids:
        if hunter.get('dungeon_battle'):
            await handle_dungeon_battle_defend(ctx, user_id, hunter, hunters_data, dungeon_cog)
            return
    
    # Regular hunt battle
    battle = hunter.get('battle')
    
    if not battle:
        await ctx.send("You're not in battle! Use `.hunt` to find monsters.")
        return

    if battle['turn'] != 'hunter':
        await ctx.send("It's not your turn!")
        return

    import random
    
    # Defending reduces incoming damage and may restore some HP/MP
    monster_damage = battle['monster']['attack']
    defense_reduction = hunter['agility'] + hunter['intelligence'] // 2
    reduced_damage = max(1, monster_damage - defense_reduction)
    
    hunter['hp'] = max(0, hunter['hp'] - reduced_damage)
    
    # Small chance to restore HP/MP when defending
    if random.random() < 0.3:  # 30% chance
        heal_amount = random.randint(5, 15)
        hunter['hp'] = min(hunter.get('max_hp', 100), hunter['hp'] + heal_amount)
        heal_msg = f"\nYou recovered {heal_amount} HP while defending!"
    else:
        heal_msg = ""

    embed = discord.Embed(
        title="🛡️ Defend!",
        description=f"You brace for the {battle['monster']['name']}'s attack!",
        color=discord.Color.blue()
    )
    
    embed.add_field(
        name="Defense Result",
        value=f"Reduced damage to {reduced_damage} (from {monster_damage})!\n❤️ Your HP: {hunter['hp']}/{hunter.get('max_hp', 100)}{heal_msg}",
        inline=False
    )
    
    embed.add_field(
        name="Monster Status",
        value=f"❤️ HP: {battle['monster_hp']}/{battle['monster']['hp']}",
        inline=True
    )
    
    # Check if hunter is defeated
    if hunter['hp'] <= 0:
        embed.title = "💀 Defeated!"
        embed.description = f"Even while defending, the {battle['monster']['name']} was too strong! You respawn with full health."
        embed.color = discord.Color.dark_red()
        embed.add_field(name="Result", value="Battle lost - no rewards gained", inline=False)
        embed.add_field(name="Respawn", value="Your health has been fully restored!", inline=False)
        
        # No penalties, just no rewards - respawn with full health
        hunter['hp'] = hunter.get('max_hp', 100)  # Full health restoration
        hunter['battle'] = None
        
        # Send completion message to combat channel
        await send_combat_completion_message(user_id)
    
    save_hunters_data(hunters_data)
    
    # Send to combat channel for all defend-related responses
    await send_combat_message(ctx, embed)

@bot.command(name='flee')
async def flee(ctx):
    """Flee from battle"""
    user_id = str(ctx.author.id)
    
    # Check if player is resting
    is_resting, rest_message = check_if_resting(user_id)
    if is_resting:
        from utils.theme_utils import get_error_embed
        embed = get_error_embed(ctx.author.id, rest_message)
        await ctx.send(embed=embed)
        return
    
    # Check if player is training
    is_training, training_message = check_if_training(user_id)
    if is_training:
        from utils.theme_utils import get_error_embed
        embed = get_error_embed(ctx.author.id, training_message)
        await ctx.send(embed=embed)
        return
    
    hunters_data = load_hunters_data()

    if user_id not in hunters_data:
        await ctx.send("You need to start your journey first! Use `.start`")
        return

    hunter = hunters_data[user_id]
    
    # Check for gate battle first
    if hunter.get('gate_battle'):
        await handle_gate_battle_flee(ctx, user_id, hunter, hunters_data)
        return
    
    # Check for dungeon battle
    dungeon_cog = bot.get_cog('DungeonRaids')
    if dungeon_cog and hasattr(dungeon_cog, 'active_raids') and user_id in dungeon_cog.active_raids:
        if hunter.get('dungeon_battle'):
            await handle_dungeon_battle_flee(ctx, user_id, hunter, hunters_data, dungeon_cog)
            return
    
    # Regular hunt battle
    battle = hunter.get('battle')
    
    if not battle:
        await ctx.send("You're not in battle!")
        return

    import random
    
    # Flee success chance based on agility
    flee_chance = 0.5 + (hunter['agility'] * 0.02)  # Base 50% + agility bonus
    flee_chance = min(0.9, flee_chance)  # Cap at 90%
    
    if random.random() < flee_chance:
        # Successful flee
        hunter['battle'] = None
        
        embed = discord.Embed(
            title="🏃 Escaped!",
            description=f"You successfully fled from the {battle['monster']['name']}!",
            color=discord.Color.yellow()
        )
        embed.add_field(name="Result", value="You escaped without rewards, but you're safe!", inline=False)
    else:
        # Failed flee - monster gets free attack
        monster_damage = battle['monster']['attack'] + random.randint(1, 10)
        hunter['hp'] = max(0, hunter['hp'] - monster_damage)
        
        embed = discord.Embed(
            title="🏃 Flee Failed!",
            description=f"You couldn't escape! The {battle['monster']['name']} attacks as you try to flee!",
            color=discord.Color.red()
        )
        embed.add_field(
            name="Attack of Opportunity",
            value=f"You took {monster_damage} damage!\n❤️ HP: {hunter['hp']}/{hunter.get('max_hp', 100)}",
            inline=False
        )
        
        if hunter['hp'] <= 0:
            embed.add_field(name="Defeated", value="You were caught and defeated while fleeing!", inline=False)
            hunter['exp'] = max(0, hunter['exp'] - 75)  # Higher penalty for failed flee
            hunter['gold'] = max(0, hunter.get('gold', 0) - 50)
            hunter['hp'] = 1
            hunter['battle'] = None
            
            # Send completion message to combat channel
            await send_combat_completion_message(user_id)
    
    save_hunters_data(hunters_data)
    
    # Send to combat channel for all flee-related responses
    await send_combat_message(ctx, embed)





@bot.command(name='claim')
async def claim_quest_rewards(ctx):
    """Claim rewards for completed quests"""
    user_id = str(ctx.author.id)
    
    # Check if player is resting
    is_resting, rest_message = check_if_resting(user_id)
    if is_resting:
        from utils.theme_utils import get_error_embed
        embed = get_error_embed(ctx.author.id, rest_message)
        await ctx.send(embed=embed)
        return
    
    hunters_data = load_hunters_data()

    if user_id not in hunters_data:
        from utils.theme_utils import get_error_embed
        embed = get_error_embed(ctx.author.id, "You need to start your journey first! Use `.start`")
        await ctx.send(embed=embed)
        return

    hunter = hunters_data[user_id]
    quests = hunter.get('quests', {})
    daily_quests = quests.get('daily', {})
    weekly_quests = quests.get('weekly', {})
    special_quests = quests.get('special', {})
    
    claimed_rewards = {'gold': 0, 'exp': 0}
    claimed_quests = []
    special_items = []
    
    # Check daily quests
    for quest_id, quest in daily_quests.items():
        if quest.get('completed', False) and not quest.get('claimed', False):
            claimed_rewards['gold'] += quest.get('reward_gold', 0)
            claimed_rewards['exp'] += quest.get('reward_exp', 0)
            quest['claimed'] = True
            claimed_quests.append(f"Daily: {quest['name']}")
    
    # Check weekly quests
    for quest_id, quest in weekly_quests.items():
        if quest.get('completed', False) and not quest.get('claimed', False):
            claimed_rewards['gold'] += quest.get('reward_gold', 0)
            claimed_rewards['exp'] += quest.get('reward_exp', 0)
            quest['claimed'] = True
            claimed_quests.append(f"Weekly: {quest['name']}")
            
            # Add special reward to inventory if present
            if quest.get('special_reward'):
                special_items.append(quest['special_reward'])
    
    # Check special quests
    for quest_id, quest in special_quests.items():
        if quest.get('completed', False) and not quest.get('claimed', False):
            claimed_rewards['gold'] += quest.get('reward_gold', 0)
            claimed_rewards['exp'] += quest.get('reward_exp', 0)
            quest['claimed'] = True
            claimed_quests.append(f"Special: {quest['name']}")
            
            # Add special reward to inventory if present
            if quest.get('special_reward'):
                special_items.append(quest['special_reward'])
    
    # Add special items to inventory
    if special_items:
        if 'inventory' not in hunter:
            hunter['inventory'] = {}
        for item in special_items:
            hunter['inventory'][item] = hunter['inventory'].get(item, 0) + 1
    
    if not claimed_quests:
        from utils.theme_utils import get_error_embed
        embed = get_error_embed(ctx.author.id, "No completed quests to claim!")
        await ctx.send(embed=embed)
        return
    
    # Award rewards using new leveling system
    hunter['gold'] = hunter.get('gold', 0) + claimed_rewards['gold']
    
    level_up_msg = ""
    if claimed_rewards['exp'] > 0:
        level_up_data = await award_exp(user_id, claimed_rewards['exp'], bot, "quest_complete")
        
        # Handle level up notifications
        if level_up_data.get("levels_gained", 0) > 0:
            await send_level_up_notification(ctx.author, level_up_data)
            level_up_msg = f"\n🎉 **LEVEL UP!** You are now level {level_up_data['new_level']}!"
    
    save_hunters_data(hunters_data)
    
    from utils.theme_utils import get_user_theme_colors
    colors = get_user_theme_colors(ctx.author.id)
    
    embed = discord.Embed(
        title="🎁 Quest Rewards Claimed!",
        description="You have successfully claimed your quest rewards",
        color=discord.Color(colors['accent'])
    )
    
    embed.add_field(
        name="Completed Quests",
        value="\n".join(f"✅ {quest}" for quest in claimed_quests),
        inline=False
    )
    
    reward_text = f"💰 {claimed_rewards['gold']} Gold\n⭐ {claimed_rewards['exp']} EXP"
    if special_items:
        reward_text += f"\n🎁 {', '.join(special_items)}"
    reward_text += level_up_msg
    
    embed.add_field(
        name="Rewards Received",
        value=reward_text,
        inline=False
    )
    
    await ctx.send(embed=embed)

@bot.command(name='reset_stuck')
async def reset_stuck_command(ctx):
    """Admin command to reset all stuck player states"""
    # Only allow specific admin users
    admin_ids = ["299559754756521985"]  # Add admin user IDs here
    if str(ctx.author.id) not in admin_ids:
        await ctx.send("You don't have permission to use this command.")
        return
    
    reset_stuck_players()
    
    # Clear active explorations and raids from cogs
    for cog_name in bot.cogs:
        cog = bot.get_cog(cog_name)
        if hasattr(cog, 'active_explorations'):
            cleared_explorations = len(cog.active_explorations)
            cog.active_explorations.clear()
        if hasattr(cog, 'active_raids'):
            cleared_raids = len(cog.active_raids)
            cog.active_raids.clear()
    
    await ctx.send("✅ All stuck player states have been reset! Players can now use commands normally.")

@bot.command(name='my_adventure')
async def my_adventure(ctx):
    """Show your personal adventure channel"""
    user_id = str(ctx.author.id)
    
    # Check if player has an adventure channel
    if user_id in player_combat_channels:
        channel_id = player_combat_channels[user_id]
        adventure_channel = bot.get_channel(channel_id)
        
        if adventure_channel:
            from utils.theme_utils import get_info_embed
            embed = get_info_embed(
                "🌀 Your Personal Adventure",
                f"Your adventure space: {adventure_channel.mention}\n\n"
                f"All your battles and adventures take place in this private channel. "
                f"Only you can access this dimensional space where you can:\n\n"
                f"⚔️ Fight monsters with `.hunt`\n"
                f"🚪 Explore gates with `.gates`\n"
                f"🏰 Raid dungeons with `.dungeons`\n"
                f"🛡️ Use combat commands: `.attack`, `.defend`, `.flee`\n\n"
                f"Visit your adventure channel to continue any active battles!"
            )
            await ctx.send(embed=embed)
            return
        else:
            # Channel was deleted, remove from tracking
            del player_combat_channels[user_id]
            save_combat_channels()
    
    # Create a new adventure channel for the player
    try:
        adventure_channel = await create_combat_channel(ctx.author)
        if adventure_channel:
            from utils.theme_utils import get_info_embed
            embed = get_info_embed(
                "🌀 Personal Adventure Created!",
                f"Your adventure space: {adventure_channel.mention}\n\n"
                f"This private channel is your dimensional space where you can:\n\n"
                f"⚔️ Fight monsters with `.hunt`\n"
                f"🚪 Explore gates with `.gates`\n"
                f"🏰 Raid dungeons with `.dungeons`\n"
                f"🛡️ Use combat commands: `.attack`, `.defend`, `.flee`\n\n"
                f"Your adventure awaits!"
            )
            await ctx.send(embed=embed)
        else:
            from utils.theme_utils import get_error_embed
            embed = get_error_embed(
                ctx.author.id,
                "❌ Channel Creation Failed",
                "Unable to create your adventure channel. Please try again or contact an administrator."
            )
            await ctx.send(embed=embed)
    except Exception as e:
        print(f"Error creating adventure channel: {e}")
        from utils.theme_utils import get_error_embed
        embed = get_error_embed(
            ctx.author.id,
            "❌ Error",
            "An error occurred while creating your adventure channel. Please try again later."
        )
        await ctx.send(embed=embed)

@bot.command(name='set_jinwoo')
async def set_jinwoo(ctx, target: discord.Member = None):
    """Admin command to set someone as Sung Jinwoo"""
    if ctx.author.id != 299559754756521985:  # Only allow specific user
        await ctx.send("This command is restricted to administrators.")
        return
    
    if target is None:
        target = ctx.author
    
    user_id = str(target.id)
    hunters_data = load_hunters_data()
    
    # Initialize hunter if they don't exist
    if user_id not in hunters_data:
        hunters_data[user_id] = {
            'level': 1,
            'exp': 0,
            'rank': 'E Rank',
            'hp': 100,
            'mp': 50,
            'max_hp': 100,
            'max_mp': 50,
            'strength': 10,
            'agility': 10,
            'intelligence': 10,
            'defense': 5,
            'gold': 0,
            'inventory': [],
            'equipment': {'weapon': None, 'armor': None, 'accessory': None},
            'theme': 'shadow'
        }
    
    hunter = hunters_data[user_id]
    
    # Set Sung Jinwoo stats - Shadow Monarch level
    hunter['level'] = 100
    hunter['exp'] = leveling_system._exp_table.get(100, 1000000)  # Max EXP for level 100
    hunter['rank'] = 'Monarch'
    hunter['custom_title'] = 'Shadow Monarch'
    
    # Shadow Monarch stats
    hunter['base_strength'] = 200
    hunter['base_agility'] = 180
    hunter['base_intelligence'] = 150
    hunter['base_defense'] = 120
    
    hunter['strength'] = 200
    hunter['agility'] = 180
    hunter['intelligence'] = 150
    hunter['defense'] = 120
    
    # Monarch-level HP/MP
    hunter['max_hp'] = 2500
    hunter['max_mp'] = 1500
    hunter['hp'] = 2500
    hunter['mp'] = 1500
    
    # Shadow Monarch wealth
    hunter['gold'] = 1000000
    
    # Shadow theme
    hunter['theme'] = 'shadow'
    
    # Clear any active states
    hunter['battle'] = None
    if 'gate_battle' in hunter:
        del hunter['gate_battle']
    if 'dungeon_battle' in hunter:
        del hunter['dungeon_battle']
    
    save_hunters_data(hunters_data)
    
    await ctx.send(f"✅ {target.mention} has been set as **Sung Jinwoo, the Shadow Monarch**!\n"
                   f"Level 100 • Monarch Rank • 2500 HP • 1500 MP\n"
                   f"Stats: 200 STR • 180 AGI • 150 INT • 120 DEF")

@bot.command(name='set_level')
async def set_level(ctx, user_id: str, level: int):
    """Admin command to set a specific user's level"""
    if ctx.author.id != 299559754756521985:  # Only allow specific user
        await ctx.send("This command is restricted to administrators.")
        return
    
    if level < 1 or level > 100:
        await ctx.send("Level must be between 1 and 100.")
        return
    
    hunters_data = load_hunters_data()
    
    # Initialize hunter if they don't exist
    if user_id not in hunters_data:
        hunters_data[user_id] = {
            'level': 1,
            'exp': 0,
            'rank': 'E Rank',
            'hp': 100,
            'mp': 50,
            'max_hp': 100,
            'max_mp': 50,
            'strength': 10,
            'agility': 10,
            'intelligence': 10,
            'defense': 5,
            'gold': 0,
            'inventory': [],
            'equipment': {'weapon': None, 'armor': None, 'accessory': None},
            'theme': 'default'
        }
    
    hunter = hunters_data[user_id]
    old_level = hunter.get('level', 1)
    
    # Set new level and calculate appropriate EXP
    hunter['level'] = level
    hunter['exp'] = leveling_system._exp_table.get(level, 0)
    hunter['rank'] = leveling_system.get_rank_for_level(level)
    
    # Calculate level-appropriate stats
    levels_gained = level - 1  # From level 1 base
    hp_gain = levels_gained * 25
    mp_gain = levels_gained * 15
    stat_gain = levels_gained * 2
    
    # Update stats based on level
    hunter['max_hp'] = 100 + hp_gain
    hunter['max_mp'] = 50 + mp_gain
    hunter['hp'] = hunter['max_hp']  # Full heal
    hunter['mp'] = hunter['max_mp']  # Full mana
    
    # Update base stats
    hunter['strength'] = hunter.get('base_strength', 10) + stat_gain
    hunter['agility'] = hunter.get('base_agility', 10) + stat_gain
    hunter['intelligence'] = hunter.get('base_intelligence', 10) + stat_gain
    hunter['defense'] = hunter.get('base_defense', 5) + stat_gain
    
    save_hunters_data(hunters_data)
    
    try:
        user = bot.get_user(int(user_id))
        username = user.display_name if user else f"User {user_id}"
    except:
        username = f"User {user_id}"
    
    await ctx.send(f"✅ Set {username} to Level {level} ({hunter['rank']})\n"
                   f"HP: {hunter['max_hp']} • MP: {hunter['max_mp']}\n"
                   f"Stats: {hunter['strength']} STR • {hunter['agility']} AGI • {hunter['intelligence']} INT • {hunter['defense']} DEF")

@bot.command(name='reset_levels')
async def reset_levels(ctx):
    """Admin command to reset all players to level 1"""
    if ctx.author.id != 299559754756521985:  # Only allow specific user
        await ctx.send("This command is restricted to administrators.")
        return
    
    hunters_data = load_hunters_data()
    reset_count = 0
    
    for user_id, hunter in hunters_data.items():
        # Reset to level 1 with starting stats
        hunter['level'] = 1
        hunter['exp'] = 0
        hunter['rank'] = 'E Rank'
        
        # Reset base stats to starting values
        hunter['base_strength'] = 10
        hunter['base_agility'] = 10
        hunter['base_intelligence'] = 10
        hunter['base_defense'] = 5
        
        # Reset current stats (will be recalculated with equipment)
        hunter['strength'] = 10
        hunter['agility'] = 10
        hunter['intelligence'] = 10
        hunter['defense'] = 5
        
        # Reset HP/MP to starting values
        hunter['max_hp'] = 100
        hunter['max_mp'] = 50
        hunter['hp'] = 100
        hunter['mp'] = 50
        
        # Clear any active battles or explorations
        hunter['battle'] = None
        if 'gate_battle' in hunter:
            del hunter['gate_battle']
        if 'dungeon_battle' in hunter:
            del hunter['dungeon_battle']
        
        reset_count += 1
    
    save_hunters_data(hunters_data)
    
    await ctx.send(f"✅ Reset {reset_count} players to level 1 with starting stats.")

@bot.command(name='migrate_exp')
async def migrate_exp_system(ctx):
    """Admin command to migrate player data to new EXP system"""
    if ctx.author.id != 299559754756521985:  # Only allow specific user
        await ctx.send("This command is restricted to administrators.")
        return
    
    hunters_data = load_hunters_data()
    migrated_count = 0
    
    for user_id, hunter in hunters_data.items():
        # Convert old EXP system to new system
        old_level = hunter.get('level', 1)
        old_exp = hunter.get('exp', 0)
        
        # Calculate appropriate total EXP for their current level
        if old_level <= 1:
            new_total_exp = 0
        else:
            # Give them EXP equivalent to their level achievement
            new_total_exp = leveling_system._exp_table.get(old_level, 0)
        
        # Update their data
        hunter['exp'] = new_total_exp
        hunter['level'] = leveling_system.get_level_from_exp(new_total_exp)
        hunter['rank'] = leveling_system.get_rank_for_level(hunter['level'])
        
        migrated_count += 1
    
    save_hunters_data(hunters_data)
    await ctx.send(f"✅ Migrated {migrated_count} players to the new EXP system!")

@bot.command(name='exp_info', aliases=['leveling'])
async def exp_info(ctx):
    """Display detailed leveling system information"""
    from utils.theme_utils import get_user_theme_colors
    colors = get_user_theme_colors(ctx.author.id)
    
    embed = discord.Embed(
        title="📊 EXP & Leveling System",
        description="Comprehensive leveling system with realistic progression",
        color=discord.Color(colors['accent'])
    )
    
    # Level ranges and EXP requirements
    embed.add_field(
        name="🎯 EXP Requirements by Level Range",
        value=(
            "**Levels 1-10:** 100-300 EXP per level\n"
            "**Levels 11-20:** 500-1,000 EXP per level\n"
            "**Levels 21-30:** 1,500-2,500 EXP per level\n"
            "**Levels 31-40:** 3,000-4,500 EXP per level\n"
            "**Levels 41-50:** 5,000-7,000 EXP per level\n"
            "**Levels 51-60:** 8,000-10,000 EXP per level\n"
            "**Levels 61-70:** 12,000-15,000 EXP per level\n"
            "**Levels 71-80:** 18,000-25,000 EXP per level\n"
            "**Levels 81-90:** 30,000-40,000 EXP per level\n"
            "**Levels 91-100:** 50,000-100,000 EXP per level"
        ),
        inline=False
    )
    
    # Rank progression - Solo Leveling Lore Accurate
    embed.add_field(
        name="🏆 Rank Progression",
        value=(
            "**E Rank:** Levels 1-10 (Beginner hunters)\n"
            "**D Rank:** Levels 11-20 (Low-level hunters)\n"
            "**C Rank:** Levels 21-30 (Mid-tier hunters)\n"
            "**B Rank:** Levels 31-40 (Skilled hunters)\n"
            "**A Rank:** Levels 41-50 (High-level hunters)\n"
            "**S Rank:** Levels 51-60 (Top-tier hunters)\n"
            "**National Level Hunter:** Levels 61-100 (Elite hunters)\n"
            "**Monarch:** Level 100+ (Legendary hunters like Sung Jin-Woo)"
        ),
        inline=True
    )
    
    # EXP sources
    embed.add_field(
        name="⭐ EXP Sources",
        value=(
            "**Hunting:** 25 base EXP per monster\n"
            "**Gate Clear:** 100 base EXP\n"
            "**Dungeon Clear:** 150 base EXP\n"
            "**Boss Kill:** 200 base EXP\n"
            "**Quest Complete:** 50 base EXP\n"
            "**Daily Quest:** 30 base EXP\n"
            "**Weekly Quest:** 100 base EXP\n"
            "**Special Quest:** 300 base EXP"
        ),
        inline=True
    )
    
    # Level up bonuses
    embed.add_field(
        name="💪 Level Up Bonuses",
        value=(
            "**Per Level Gained:**\n"
            "• +3 Stat Points (distributed among STR/AGI/INT)\n"
            "• +20 Max HP\n"
            "• +10 Max MP\n"
            "• Full HP/MP restoration\n"
            "• Automatic rank promotion when reaching thresholds\n"
            "• Private level-up notification with details"
        ),
        inline=False
    )
    
    embed.set_footer(text="EXP scales with enemy rank and quest difficulty • Use .status to see your progress")
    await ctx.send(embed=embed)

@bot.command(name='help')
async def help_command(ctx):
    """Shows all available commands with an interactive menu"""
    user_id = str(ctx.author.id)
    colors = get_user_theme_colors(user_id)
    
    # Load hunter data to determine available commands
    hunters_data = load_hunters_data()
    hunter_exists = user_id in hunters_data

<<<<<<< HEAD
    status_embed.set_footer(text="Use #help to see available commands")

    # Modern UI: Add buttons for quick actions
    class StatusView(View):
        def __init__(self):
            super().__init__(timeout=60)
            self.add_item(Button(label="Inventory", style=discord.ButtonStyle.primary, emoji="📦", custom_id="inventory"))
            self.add_item(Button(label="Shop", style=discord.ButtonStyle.success, emoji="🛒", custom_id="shop"))
            self.add_item(Button(label="PvP", style=discord.ButtonStyle.danger, emoji="⚔️", custom_id="pvp"))
            self.add_item(Button(label="Quests", style=discord.ButtonStyle.secondary, emoji="📜", custom_id="quests"))

        async def interaction_check(self, interaction: discord.Interaction) -> bool:
            return interaction.user.id == ctx.author.id

        @discord.ui.button(label="Inventory", style=discord.ButtonStyle.primary, emoji="📦", custom_id="inventory")
        async def inventory_button(self, interaction: discord.Interaction, button: Button):
            await interaction.response.send_message("(Inventory UI coming soon!)", ephemeral=True)

        @discord.ui.button(label="Shop", style=discord.ButtonStyle.success, emoji="🛒", custom_id="shop")
        async def shop_button(self, interaction: discord.Interaction, button: Button):
            await interaction.response.send_message("(Shop UI coming soon!)", ephemeral=True)

        @discord.ui.button(label="PvP", style=discord.ButtonStyle.danger, emoji="⚔️", custom_id="pvp")
        async def pvp_button(self, interaction: discord.Interaction, button: Button):
            await interaction.response.send_message("(PvP UI coming soon!)", ephemeral=True)

        @discord.ui.button(label="Quests", style=discord.ButtonStyle.secondary, emoji="📜", custom_id="quests")
        async def quests_button(self, interaction: discord.Interaction, button: Button):
            await interaction.response.send_message("(Quests UI coming soon!)", ephemeral=True)

    await ctx.send(embed=status_embed, view=StatusView())

@bot.command(name='daily')
async def daily(ctx):
    """Claim your daily reward (24-hour reset)"""
    import datetime
    hunters_data = load_hunters_data()
    user_id = str(ctx.author.id)
    now = datetime.datetime.utcnow()
    if user_id not in hunters_data:
        await ctx.send(embed=discord.Embed(description="You haven't started your journey yet! Use #start first.", color=discord.Color.red()))
        return
    hunter = hunters_data[user_id]
    last_claim = hunter.get('last_daily_claim')
    if last_claim:
        last_claim_time = datetime.datetime.fromisoformat(last_claim)
        delta = now - last_claim_time
        if delta.total_seconds() < 86400:
            hours = int((86400 - delta.total_seconds()) // 3600)
            minutes = int(((86400 - delta.total_seconds()) % 3600) // 60)
            embed = discord.Embed(
                title="⏳ Daily Reward Not Ready",
                description=f"You can claim your next daily reward in {hours}h {minutes}m.",
                color=discord.Color.orange()
            )
            await ctx.send(embed=embed)
            return
    # Grant reward
    gold_reward = 250
    exp_reward = 100
    hunter['gold'] = hunter.get('gold', 0) + gold_reward
    hunter['exp'] = hunter.get('exp', 0) + exp_reward
    hunter['last_daily_claim'] = now.isoformat()
    save_hunters_data(hunters_data)
    embed = discord.Embed(
        title="🎁 Daily Reward Claimed!",
        description=f"You received 🪙 {gold_reward} gold and ⭐ {exp_reward} EXP!",
        color=discord.Color.green()
    )
    embed.set_footer(text="Come back in 24 hours for your next reward.")
    await ctx.send(embed=embed)

# --- PARTY & GATE SYSTEM STUBS ---
@bot.command(name='startparty')
async def startparty(ctx, *members: discord.Member):
    """Start a party with invited members (stub/in development)"""
    if not members:
        await ctx.send("You must mention at least one member to start a party.")
        return
    mentions = ', '.join(m.mention for m in members)
    await ctx.send(f"{ctx.author.mention} has invited {mentions} to a party! (Party system is in development.)")

@bot.command(name='accept')
async def accept(ctx):
    """Accept a party, dungeon, or PvP invitation (stub/in development)"""
    await ctx.send(f"{ctx.author.mention} accepted the invitation! (Party system is in development.)")

@bot.command(name='decline')
async def decline(ctx):
    """Decline a party, dungeon, or PvP invitation (stub/in development)"""
    await ctx.send(f"{ctx.author.mention} declined the invitation! (Party system is in development.)")

@bot.command(name='finished')
async def finished(ctx):
    """Mark your turn as finished in party/guild combat (stub/in development)"""
    await ctx.send(f"{ctx.author.mention} is ready! (Party system is in development.)")

@bot.command(name='viewgates')
async def viewgates(ctx):
    """View available dimensional gates based on your rank (stub/in development)"""
    await ctx.send("Gate viewing is in development. Use #scan for now.")

@bot.command(name='viewredgates')
async def viewredgates(ctx):
    """View all known red gates based on player rank (stub/in development)"""
    await ctx.send("Red gate viewing is in development.")

@bot.command(name='entergate')
async def entergate(ctx, *, name: str = None):
    """Enter a basic gate (stub/in development)"""
    await ctx.send(f"Entering gate '{name}' (feature in development). Use #scan for now.")

@bot.command(name='enterredgate')
async def enterredgate(ctx, *, name: str = None):
    """Enter a red gate (stub/in development)"""
    await ctx.send(f"Entering red gate '{name}' (feature in development).")

@bot.command(name='exitgate')
async def exitgate(ctx):
    """Exit the current gate (stub/in development)"""
    await ctx.send("Exiting gate (feature in development). Use #scan for now.")

@bot.command(name='dungeons')
async def dungeons(ctx):
    """View available dungeon raids (stub/in development)"""
    await ctx.send("Dungeon viewing is in development. Use #dungeon for now.")

@bot.command(name='refuse')
async def refuse(ctx):
    """Refuse a party/dungeon invitation (stub/in development)"""
    await ctx.send(f"{ctx.author.mention} refused the invitation! (Party system is in development.)")

@bot.command(name='exitdungeon')
async def exitdungeon(ctx):
    """Flee the dungeon with all party members (stub/in development)"""
    await ctx.send("Exiting dungeon (feature in development). Use #dungeon for now.")

@bot.command(name='dodge')
async def dodge(ctx):
    """Attempt to dodge an attack (stub/in development)"""
    await ctx.send("Dodge feature is in development.")

@bot.command(name='ability')
async def ability(ctx, *, name: str = None):
    """Use an ability/skill (with UI selection)"""
    hunters_data = load_hunters_data()
    user_id = str(ctx.author.id)
    if user_id not in hunters_data:
        await ctx.send(embed=discord.Embed(description="You haven't started your journey yet! Use #start first.", color=discord.Color.red()))
        return
    # Demo ability list (could be expanded per class/job)
    abilities = [
        {"name": "Power Strike", "desc": "Deal heavy physical damage.", "effect": "+20 STR"},
        {"name": "Heal", "desc": "Restore some HP.", "effect": "+30 HP"},
        {"name": "Shadow Veil", "desc": "Increase dodge chance for 1 turn.", "effect": "+50% Dodge"},
        {"name": "Mana Burst", "desc": "Deal magic damage and restore MP.", "effect": "+15 INT, +20 MP"}
    ]
    class AbilitySelect(discord.ui.Select):
        def __init__(self):
            options = [discord.SelectOption(label=a["name"], description=a["desc"]) for a in abilities]
            super().__init__(placeholder="Choose an ability...", min_values=1, max_values=1, options=options)
        async def callback(self, interaction: discord.Interaction):
            selected = self.values[0]
            ability = next(a for a in abilities if a["name"] == selected)
            embed = discord.Embed(
                title=f"🌀 Ability Used: {ability['name']}",
                description=f"{ability['desc']}\nEffect: {ability['effect']}",
                color=discord.Color.purple()
            )
            await interaction.response.send_message(embed=embed)
    class AbilityView(View):
        def __init__(self):
            super().__init__(timeout=30)
            self.add_item(AbilitySelect())
    await ctx.send(embed=discord.Embed(title="Choose an Ability", description="Select an ability to use:", color=discord.Color.purple()), view=AbilityView())

@bot.command(name='awaken')
async def awaken(ctx):
    """Begin your hunter journey at the awakening gate (one-time use)"""
    hunters_data = load_hunters_data()
    user_id = str(ctx.author.id)
    if user_id in hunters_data and hunters_data[user_id].get('awakened', False):
        embed = discord.Embed(
            title="Awakening Failed",
            description="You have already awakened! This can only be done once.",
            color=discord.Color.red()
        )
        await ctx.send(embed=embed)
        return
    # If not started, initialize hunter data
    if user_id not in hunters_data:
        hunters_data[user_id] = {
            "level": 1,
            "exp": 0,
            "rank": "E",
            "hp": 100,
            "mp": 50,
            "strength": 10,
            "agility": 10,
            "intelligence": 10,
            "inventory": [],
            "shadows": [],
            "equipment": {
                "weapon": None,
                "armor": None,
                "accessory": None
            }
        }
    hunters_data[user_id]['awakened'] = True
    save_hunters_data(hunters_data)
    embed = discord.Embed(
        title="🌌 Awakening Gate",
        description=f"{ctx.author.mention}, you have awakened as a Hunter! Your journey begins now.",
        color=discord.Color.blue()
    )
    embed.add_field(name="Next Steps", value="Use #status to view your profile, #start to begin your journey, or #help for all commands.")
    await ctx.send(embed=embed)

@bot.command(name='topserver')
async def topserver(ctx):
    """Display top players, ranks, and PvP stats (stub/in development)"""
    await ctx.send("Top server leaderboard is in development.")

@bot.command(name='rank')
async def rank(ctx):
    """Show experience bar and progress to next rank (stub/in development)"""
    await ctx.send("Rank progress feature is in development.")

@bot.command(name='dailyquest')
async def dailyquest(ctx):
    """Alias for #daily (shows daily quests)"""
    await ctx.invoke(bot.get_command('daily'))

@bot.command(name='guildwar')
async def guildwar(ctx):
    """Start a guild war (stub/in development)"""
    await ctx.send("Guild war feature is in development.")

@bot.command(name='guildraid')
async def guildraid(ctx, *, name: str = None):
    """Start a guild raid on a gate, red gate, or dungeon (stub/in development)"""
    await ctx.send(f"Guild raid '{name}' feature is in development.")

# Run the bot
def run_bot():
    bot.run(os.getenv('DISCORD_TOKEN'))
=======
    # Create and send the interactive HelpView
    help_view = HelpView(bot, colors, hunter_exists) 
    
    # Get the initial embed for the "Main" category
    initial_embed = help_view.get_page_embed("Main") 
    
    message = await ctx.send(embed=initial_embed, view=help_view)
    help_view.message = message

@bot.command(name='commands', aliases=['cmd_list'])
async def commands_help(ctx):
    """Display all available commands"""
    from utils.theme_utils import get_user_theme_colors
    colors = get_user_theme_colors(ctx.author.id)
    
    # Main header embed
    embed = discord.Embed(
        title="⚔️ Solo Leveling RPG Command Center",
        description="*Rise from E-Rank to be the best hunter there is*\n\n🌟 **Welcome, Hunter!** Choose your path to greatness:",
        color=discord.Color(colors['accent'])
    )
    
    # Core Commands - Essential for new players
    embed.add_field(
        name="🏁 **ESSENTIAL COMMANDS**",
        value="```\n.start     → Awaken as a hunter\n.status    → View your profile\n.hunt      → Battle monsters\n.rest      → Recover HP/MP\n.my_adventure → Find your private channel```",
        inline=False
    )
    
    # Combat & Battle System
    embed.add_field(
        name="⚔️ **COMBAT SYSTEM**",
        value="```\n.attack    → Strike your enemy\n.defend    → Defensive stance\n.flee      → Escape battle```",
        inline=True
    )
    
    # Quest & Progression
    embed.add_field(
        name="📋 **QUEST SYSTEM**",
        value="```\n.daily     → Daily objectives\n.weekly    → Weekly challenges\n.special   → Legendary quests\n.claim     → Collect rewards```",
        inline=True
    )
    
    # Exploration & Adventure
    embed.add_field(
        name="🌍 **EXPLORATION**",
        value="```\n.gates     → Dimensional gates\n.dungeons  → Raid dungeons\n.enter_gate <name>\n.raid <name>```",
        inline=False
    )
    
    # Economy & Inventory
    embed.add_field(
        name="💰 **ECONOMY & GEAR**",
        value="```\n.shop      → Browse items\n.buy <item> → Purchase gear\n.sell <item> → Sell for 50% price\n.inventory → View items\n.equip <item> → Gear up```",
        inline=True
    )
    
    # Training & Stats
    embed.add_field(
        name="🏋️ **TRAINING SYSTEM**",
        value="```\n.train     → View training options\n.train <stat> → Boost stats\n.training  → Check progress\n.tstats    → Training details```",
        inline=True
    )
    
    # Leveling & Progression System
    embed.add_field(
        name="📊 **LEVELING SYSTEM**",
        value="```\n.exp_info  → View leveling guide\n.leveling  → EXP requirements\n.rank      → Check rank progress\n.migrate_exp → Convert data (admin)```",
        inline=True
    )
    
    # PvP & Social Features
    embed.add_field(
        name="🥊 **PVP & SOCIAL**",
        value="```\n.pvp @user → Challenge hunter\n.rankings  → Leaderboards\n.themes    → Customize UI\n.set_theme <name>```",
        inline=True
    )
    
    # Solo Leveling Information
    embed.add_field(
        name="📖 **SOLO LEVELING INFO**",
        value="```\n.weaponsinfo → All weapons & artifacts\n.bossinfo    → Shadow army details\n.gatesinfo   → Dimensional gates guide\n.dungeonsinfo → Instance dungeons\n.slquickref  → Quick reference```",
        inline=True
    )
    
    # Event System - Global Boss Events
    embed.add_field(
        name="🔥 **EVENT SYSTEM**",
        value="```\n.weekend_exp → Check weekend 2x EXP status\n.event_boss <id> → Spawn event boss (admin)\n.random_boss [tier] → Random boss (admin)\n.list_bosses → View all event bosses```\n\n**How Event Bosses Work:**\n🎯 Watch for event announcements in system channels\n✅ Click \"Join Event\" button to get private chamber access\n⚔️ Battle in turn-based combat with authentic boss dialogue\n🏆 Earn exclusive equipment from weekend special bosses",
        inline=False
    )
    
    # Power User Section
    embed.add_field(
        name="⭐ **QUICK ACCESS & PROGRESSION**",
        value="**Shortcuts:** `.daily` `.weekly` `.special` `.inv` `.exp_info`\n**Leveling:** View `.exp_info` for detailed progression guide\n**Pro Tip:** All activities award EXP - hunt, complete gates/dungeons, and finish quests for optimal growth",
        inline=False
    )
    
    # Footer with styling
    embed.set_footer(
        text="🎮 All commands use '.' prefix | 💡 Type any command to see detailed help",
        icon_url="https://cdn.discordapp.com/emojis/123456789.png"
    )
    
    # Add thumbnail for visual appeal
    embed.set_thumbnail(url="https://i.imgur.com/placeholder.png")
    
    await ctx.send(embed=embed)

def get_rank_requirements():
    """Get rank progression requirements"""
    return {
        'E': {'level': 1, 'next_rank': 'D'},
        'D': {'level': 15, 'next_rank': 'C', 'gates_cleared': 5},
        'C': {'level': 30, 'next_rank': 'B', 'gates_cleared': 15, 'dungeons_cleared': 3},
        'B': {'level': 50, 'next_rank': 'A', 'gates_cleared': 30, 'dungeons_cleared': 10},
        'A': {'level': 70, 'next_rank': 'S', 'gates_cleared': 50, 'dungeons_cleared': 25, 'pvp_wins': 10},
        'S': {'level': 90, 'next_rank': 'National Level', 'gates_cleared': 100, 'dungeons_cleared': 50, 'pvp_wins': 25},
        'National Level': {'level': 100, 'next_rank': None}
    }

def check_rank_up(hunter):
    """Check if hunter qualifies for rank up"""
    current_rank = hunter.get('rank', 'E')
    requirements = get_rank_requirements()
    
    if current_rank not in requirements:
        return False
    
    rank_req = requirements[current_rank]
    next_rank = rank_req.get('next_rank')
    
    if not next_rank:
        return False  # Already at max rank
    
    # Check level requirement
    if hunter['level'] < rank_req.get('level', 1):
        return False
    
    # Check additional requirements
    gates_cleared = hunter.get('gates_cleared', 0)
    dungeons_cleared = hunter.get('dungeons_cleared', 0)
    pvp_wins = hunter.get('pvp_wins', 0)
    
    if gates_cleared < rank_req.get('gates_cleared', 0):
        return False
    if dungeons_cleared < rank_req.get('dungeons_cleared', 0):
        return False
    if pvp_wins < rank_req.get('pvp_wins', 0):
        return False
    
    # All requirements met - promote!
    hunter['rank'] = next_rank
    return True

@bot.command(name='rank')
async def check_rank(ctx):
    """Check your hunter rank and progression"""
    hunters_data = load_hunters_data()
    user_id = str(ctx.author.id)
    
    if user_id not in hunters_data:
        await ctx.send("You need to start your journey first! Use `.start`")
        return
    
    hunter = hunters_data[user_id]
    current_rank = hunter.get('rank', 'E')
    requirements = get_rank_requirements()
    
    from utils.theme_utils import get_user_theme_colors
    colors = get_user_theme_colors(ctx.author.id)
    
    embed = discord.Embed(
        title=f"🏆 Hunter Rank Status",
        description=f"**Current Rank:** {current_rank}-Rank\n**Level:** {hunter['level']}",
        color=discord.Color(colors['accent'])
    )
    
    # Current rank info
    gates_cleared = hunter.get('gates_cleared', 0)
    dungeons_cleared = hunter.get('dungeons_cleared', 0)
    pvp_wins = hunter.get('pvp_wins', 0)
    
    current_progress = f"🚪 Gates Cleared: {gates_cleared}\n🏰 Dungeons Cleared: {dungeons_cleared}\n⚔️ PvP Wins: {pvp_wins}"
    embed.add_field(name="Current Progress", value=current_progress, inline=True)
    
    # Next rank requirements
    if current_rank in requirements:
        rank_req = requirements[current_rank]
        next_rank = rank_req.get('next_rank')
        
        if next_rank:
            next_requirements = []
            
            # Level requirement
            level_req = rank_req.get('level', 1)
            if hunter['level'] >= level_req:
                next_requirements.append(f"✅ Level {level_req}")
            else:
                next_requirements.append(f"❌ Level {level_req} (Current: {hunter['level']})")
            
            # Gates requirement
            gates_req = rank_req.get('gates_cleared', 0)
            if gates_req > 0:
                if gates_cleared >= gates_req:
                    next_requirements.append(f"✅ {gates_req} Gates Cleared")
                else:
                    next_requirements.append(f"❌ {gates_req} Gates Cleared (Current: {gates_cleared})")
            
            # Dungeons requirement
            dungeons_req = rank_req.get('dungeons_cleared', 0)
            if dungeons_req > 0:
                if dungeons_cleared >= dungeons_req:
                    next_requirements.append(f"✅ {dungeons_req} Dungeons Cleared")
                else:
                    next_requirements.append(f"❌ {dungeons_req} Dungeons Cleared (Current: {dungeons_cleared})")
            
            # PvP requirement
            pvp_req = rank_req.get('pvp_wins', 0)
            if pvp_req > 0:
                if pvp_wins >= pvp_req:
                    next_requirements.append(f"✅ {pvp_req} PvP Wins")
                else:
                    next_requirements.append(f"❌ {pvp_req} PvP Wins (Current: {pvp_wins})")
            
            embed.add_field(
                name=f"Requirements for {next_rank}-Rank",
                value="\n".join(next_requirements),
                inline=True
            )
            
            # Check if ready for rank up
            old_rank = hunter.get('rank', 'E')
            if check_rank_up(hunter):
                save_hunters_data(hunters_data)
                
                # Add global rank announcement
                events_cog = bot.get_cog('GlobalEvents')
                if events_cog:
                    progress_info = f"Gates: {hunter.get('gates_cleared', 0)} | Dungeons: {hunter.get('dungeons_cleared', 0)} | PvP: {hunter.get('pvp_wins', 0)}"
                    events_cog.add_rank_announcement(
                        ctx.author.display_name,
                        hunter['rank'],
                        hunter['level'],
                        progress_info
                    )
                
                embed.add_field(
                    name="🎊 RANK UP!",
                    value=f"Congratulations! You have been promoted to **{hunter['rank']}-Rank**!\n*This achievement will be announced globally!*",
                    inline=False
                )
        else:
            embed.add_field(
                name="Maximum Rank",
                value="You have reached the highest rank: National Level!",
                inline=False
            )
    
    embed.set_footer(text="Complete gates, dungeons, and PvP battles to advance your rank!")
    await ctx.send(embed=embed)

async def handle_gate_battle_attack(ctx, user_id, hunter, hunters_data):
    """Handle attack command for gate battles"""
    battle = hunter['gate_battle']
    
    # Ensure active exploration exists for gate battles
    gates_cog = bot.get_cog('Gates')
    if gates_cog and not hasattr(gates_cog, 'active_explorations'):
        gates_cog.active_explorations = {}
    if gates_cog and user_id not in gates_cog.active_explorations:
        # Create minimal exploration data for ongoing battle
        gates_cog.active_explorations[user_id] = {
            'gate_name': 'Current Gate',
            'current_floor': battle.get('floor', 1),
            'total_exp': 0,
            'total_gold': 0
        }
    
    # Calculate damage
    import random
    base_damage = hunter['strength'] + random.randint(1, 10)
    damage = max(1, base_damage)
    
    # Apply damage to monster
    battle['monster_hp'] = max(0, battle['monster_hp'] - damage)
    
    from utils.theme_utils import get_user_theme_colors
    colors = get_user_theme_colors(ctx.author.id)
    
    embed = discord.Embed(
        title="⚔️ Attack!",
        description=f"You attack the {battle['monster']['name']} for {damage} damage!",
        color=discord.Color(colors['warning'])
    )
    
    def create_progress_bar(current, maximum, length=10):
        filled = int((current / maximum) * length)
        bar = "█" * filled + "░" * (length - filled)
        return f"{bar} {current}/{maximum}"
    
    # Check if monster is defeated
    if battle['monster_hp'] <= 0:
        # Monster defeated - advance to next floor or complete
        gates_cog = bot.get_cog('Gates')
        if gates_cog and hasattr(gates_cog, 'active_explorations') and user_id in gates_cog.active_explorations:
            exploration = gates_cog.active_explorations[user_id]
            
            # Award floor rewards
            exp_gained = battle['monster']['exp_reward']
            gold_gained = battle['monster']['gold_reward']
            exploration['total_exp'] += exp_gained
            exploration['total_gold'] += gold_gained
            
            embed.title = "🏆 Floor Cleared!"
            embed.description = f"You defeated the {battle['monster']['name']}!"
            embed.color = discord.Color(colors['success'])
            embed.add_field(
                name="Floor Rewards",
                value=f"💰 {gold_gained} Gold\n⭐ {exp_gained} EXP",
                inline=False
            )
            
            # Update quest progress for killing monsters in gates
            try:
                from daily_quest_system import update_quest_progress
                update_quest_progress(hunter, "kill_monsters", 1)
            except Exception as e:
                print(f"Error updating quest progress in gate: {e}")
            
            # Clear gate battle
            del hunter['gate_battle']
            
            # Check if this was the boss floor
            if battle['is_boss']:
                save_hunters_data(hunters_data)
                await ctx.send(embed=embed)
                await gates_cog.complete_gate_exploration(ctx, user_id, True)
            else:
                # Advance to next floor
                exploration['current_floor'] += 1
                save_hunters_data(hunters_data)
                await ctx.send(embed=embed)
                await asyncio.sleep(2)
                # Validate exploration still exists before proceeding
                if user_id in gates_cog.active_explorations:
                    await gates_cog.process_gate_floor(ctx, user_id)
        return
    
    # Monster still alive - monster counter-attacks
    monster_damage = battle['monster']['attack'] + random.randint(1, 5)
    hunter_defense = hunter['agility'] // 2
    final_damage = max(1, monster_damage - hunter_defense)
    
    hunter['hp'] = max(0, hunter['hp'] - final_damage)
    
    monster_bar = create_progress_bar(battle['monster_hp'], battle['monster']['hp'])
    hunter_bar = create_progress_bar(hunter['hp'], hunter.get('max_hp', 100))
    
    embed.add_field(
        name="Monster Status",
        value=f"👹 **{battle['monster']['name']}**\n❤️ HP: {battle['monster_hp']}/{battle['monster']['hp']}\n{monster_bar}",
        inline=False
    )
    
    embed.add_field(
        name="Monster Counter-Attack!",
        value=f"The {battle['monster']['name']} attacks you for {final_damage} damage!\n❤️ Your HP: {hunter['hp']}/{hunter.get('max_hp', 100)}\n{hunter_bar}",
        inline=False
    )
    
    # Check if hunter is defeated
    if hunter['hp'] <= 0:
        embed.title = "💀 Defeated!"
        embed.description = f"You were defeated by the {battle['monster']['name']}!"
        embed.color = discord.Color.dark_red()
        
        # Complete gate exploration as failure
        gates_cog = bot.get_cog('Gates')
        if gates_cog and hasattr(gates_cog, 'active_explorations') and user_id in gates_cog.active_explorations:
            del hunter['gate_battle']
            hunter['hp'] = hunter.get('max_hp', 100)  # Respawn with full health
            save_hunters_data(hunters_data)
            await ctx.send(embed=embed)
            await gates_cog.complete_gate_exploration(ctx, user_id, False)
            return
    else:
        # Battle continues - show combat commands
        embed.add_field(
            name="Combat Commands",
            value="`.attack` - Attack the enemy\n`.defend` - Reduce incoming damage\n`.flee` - Escape from battle",
            inline=False
        )
    
    save_hunters_data(hunters_data)
    await ctx.send(embed=embed)

async def handle_dungeon_battle_attack(ctx, user_id, hunter, hunters_data, dungeon_cog):
    """Handle attack command for dungeon battles"""
    if not hasattr(dungeon_cog, 'active_raids') or user_id not in dungeon_cog.active_raids:
        return
    
    raid = dungeon_cog.active_raids[user_id]
    battle = hunter.get('dungeon_battle')
    
    if not battle:
        return
    
    # Calculate damage
    import random
    base_damage = hunter['strength'] + random.randint(1, 10)
    damage = max(1, base_damage)
    
    # Apply damage to monster
    battle['monster_hp'] = max(0, battle['monster_hp'] - damage)
    
    from utils.theme_utils import get_user_theme_colors
    colors = get_user_theme_colors(ctx.author.id)
    
    embed = discord.Embed(
        title="⚔️ Attack!",
        description=f"You attack the {battle['monster']['name']} for {damage} damage!",
        color=discord.Color(colors['warning'])
    )
    
    def create_progress_bar(current, maximum, length=10):
        filled = int((current / maximum) * length)
        bar = "█" * filled + "░" * (length - filled)
        return f"{bar} {current}/{maximum}"
    
    # Check if monster is defeated
    if battle['monster_hp'] <= 0:
        # Monster defeated - advance to next floor or complete
        exp_gained = battle['monster']['exp_reward']
        gold_gained = battle['monster']['gold_reward']
        raid['total_exp'] += exp_gained
        raid['total_gold'] += gold_gained
        
        embed.title = "🏆 Floor Cleared!"
        embed.description = f"You defeated the {battle['monster']['name']}!"
        embed.color = discord.Color(colors['success'])
        embed.add_field(
            name="Floor Rewards",
            value=f"💰 {gold_gained} Gold\n⭐ {exp_gained} EXP",
            inline=False
        )
        
        # Update quest progress for killing monsters in dungeons
        try:
            from daily_quest_system import update_quest_progress
            update_quest_progress(hunter, "kill_monsters", 1)
        except Exception as e:
            print(f"Error updating quest progress in dungeon: {e}")
        
        # Clear dungeon battle
        del hunter['dungeon_battle']
        
        # Check if this was the boss floor
        if battle['is_boss']:
            save_hunters_data(hunters_data)
            await ctx.send(embed=embed)
            await dungeon_cog.complete_raid(ctx, user_id, True)
        else:
            # Advance to next floor
            raid['current_floor'] += 1
            save_hunters_data(hunters_data)
            await ctx.send(embed=embed)
            await asyncio.sleep(2)
            await dungeon_cog.process_floor(ctx, user_id)
        return
    
    # Monster still alive - monster counter-attacks
    monster_damage = battle['monster']['attack'] + random.randint(1, 5)
    hunter_defense = hunter['agility'] // 2
    final_damage = max(1, monster_damage - hunter_defense)
    
    hunter['hp'] = max(0, hunter['hp'] - final_damage)
    
    monster_bar = create_progress_bar(battle['monster_hp'], battle['monster']['hp'])
    hunter_bar = create_progress_bar(hunter['hp'], hunter.get('max_hp', 100))
    
    embed.add_field(
        name="Monster Status",
        value=f"👹 **{battle['monster']['name']}**\n❤️ HP: {battle['monster_hp']}/{battle['monster']['hp']}\n{monster_bar}",
        inline=False
    )
    
    embed.add_field(
        name="Monster Counter-Attack!",
        value=f"The {battle['monster']['name']} attacks you for {final_damage} damage!\n❤️ Your HP: {hunter['hp']}/{hunter.get('max_hp', 100)}\n{hunter_bar}",
        inline=False
    )
    
    # Check if hunter is defeated
    if hunter['hp'] <= 0:
        embed.title = "💀 Defeated!"
        embed.description = f"You were defeated by the {battle['monster']['name']}!"
        embed.color = discord.Color.dark_red()
        
        # Complete dungeon raid as failure
        del hunter['dungeon_battle']
        hunter['hp'] = hunter.get('max_hp', 100)  # Respawn with full health
        save_hunters_data(hunters_data)
        await ctx.send(embed=embed)
        await dungeon_cog.complete_raid(ctx, user_id, False)
        return
    else:
        # Battle continues - show combat commands
        embed.add_field(
            name="Combat Commands",
            value="`.attack` - Attack the enemy\n`.defend` - Reduce incoming damage\n`.flee` - Escape from battle",
            inline=False
        )
    
    save_hunters_data(hunters_data)
    await ctx.send(embed=embed)

async def handle_gate_battle_defend(ctx, user_id, hunter, hunters_data):
    """Handle defend command for gate battles"""
    battle = hunter['gate_battle']
    
    import random
    
    # Defending reduces incoming damage and may restore some HP/MP
    monster_damage = battle['monster']['attack'] + random.randint(1, 5)
    defense_reduction = hunter['agility'] + hunter['intelligence'] // 2
    reduced_damage = max(1, monster_damage - defense_reduction)
    
    hunter['hp'] = max(0, hunter['hp'] - reduced_damage)
    
    # Small chance to restore HP/MP when defending
    heal_msg = ""
    if random.random() < 0.3:  # 30% chance
        heal_amount = random.randint(5, 15)
        hunter['hp'] = min(hunter.get('max_hp', 100), hunter['hp'] + heal_amount)
        heal_msg = f"\nYou recovered {heal_amount} HP while defending!"
    
    from utils.theme_utils import get_user_theme_colors
    colors = get_user_theme_colors(ctx.author.id)
    
    embed = discord.Embed(
        title="🛡️ Defend!",
        description=f"You defended against the {battle['monster']['name']}'s attack!",
        color=discord.Color(colors['info'])
    )
    
    def create_progress_bar(current, maximum, length=10):
        filled = int((current / maximum) * length)
        bar = "█" * filled + "░" * (length - filled)
        return f"{bar} {current}/{maximum}"
    
    hunter_bar = create_progress_bar(hunter['hp'], hunter.get('max_hp', 100))
    monster_bar = create_progress_bar(battle['monster_hp'], battle['monster']['hp'])
    
    embed.add_field(
        name="Combat Result",
        value=f"You took {reduced_damage} damage (reduced by defense)!{heal_msg}\n❤️ Your HP: {hunter['hp']}/{hunter.get('max_hp', 100)}\n{hunter_bar}",
        inline=False
    )
    
    embed.add_field(
        name="Enemy Status",
        value=f"👹 **{battle['monster']['name']}**\n❤️ HP: {battle['monster_hp']}/{battle['monster']['hp']}\n{monster_bar}",
        inline=False
    )
    
    # Check if hunter is defeated
    if hunter['hp'] <= 0:
        embed.title = "💀 Defeated!"
        embed.description = f"You were defeated by the {battle['monster']['name']}!"
        embed.color = discord.Color.dark_red()
        
        # Complete gate exploration as failure
        gates_cog = bot.get_cog('Gates')
        if gates_cog and hasattr(gates_cog, 'active_explorations') and user_id in gates_cog.active_explorations:
            del hunter['gate_battle']
            hunter['hp'] = hunter.get('max_hp', 100)  # Respawn with full health
            save_hunters_data(hunters_data)
            await ctx.send(embed=embed)
            await gates_cog.complete_gate_exploration(ctx, user_id, False)
            return
    
    save_hunters_data(hunters_data)
    await ctx.send(embed=embed)

async def handle_dungeon_battle_defend(ctx, user_id, hunter, hunters_data, dungeon_cog):
    """Handle defend command for dungeon battles"""
    battle = hunter['dungeon_battle']
    
    import random
    
    # Defending reduces incoming damage and may restore some HP/MP
    monster_damage = battle['monster']['attack'] + random.randint(1, 5)
    defense_reduction = hunter['agility'] + hunter['intelligence'] // 2
    reduced_damage = max(1, monster_damage - defense_reduction)
    
    hunter['hp'] = max(0, hunter['hp'] - reduced_damage)
    
    # Small chance to restore HP/MP when defending
    heal_msg = ""
    if random.random() < 0.3:  # 30% chance
        heal_amount = random.randint(5, 15)
        hunter['hp'] = min(hunter.get('max_hp', 100), hunter['hp'] + heal_amount)
        heal_msg = f"\nYou recovered {heal_amount} HP while defending!"
    
    from utils.theme_utils import get_user_theme_colors
    colors = get_user_theme_colors(ctx.author.id)
    
    embed = discord.Embed(
        title="🛡️ Defend!",
        description=f"You defended against the {battle['monster']['name']}'s attack!",
        color=discord.Color(colors['info'])
    )
    
    def create_progress_bar(current, maximum, length=10):
        filled = int((current / maximum) * length)
        bar = "█" * filled + "░" * (length - filled)
        return f"{bar} {current}/{maximum}"
    
    hunter_bar = create_progress_bar(hunter['hp'], hunter.get('max_hp', 100))
    monster_bar = create_progress_bar(battle['monster_hp'], battle['monster']['hp'])
    
    embed.add_field(
        name="Combat Result",
        value=f"You took {reduced_damage} damage (reduced by defense)!{heal_msg}\n❤️ Your HP: {hunter['hp']}/{hunter.get('max_hp', 100)}\n{hunter_bar}",
        inline=False
    )
    
    embed.add_field(
        name="Enemy Status",
        value=f"👹 **{battle['monster']['name']}**\n❤️ HP: {battle['monster_hp']}/{battle['monster']['hp']}\n{monster_bar}",
        inline=False
    )
    
    # Check if hunter is defeated
    if hunter['hp'] <= 0:
        embed.title = "💀 Defeated!"
        embed.description = f"You were defeated by the {battle['monster']['name']}!"
        embed.color = discord.Color.dark_red()
        
        # Complete dungeon raid as failure
        del hunter['dungeon_battle']
        hunter['hp'] = hunter.get('max_hp', 100)  # Respawn with full health
        save_hunters_data(hunters_data)
        await ctx.send(embed=embed)
        await dungeon_cog.complete_raid(ctx, user_id, False)
        return
    
    save_hunters_data(hunters_data)
    await ctx.send(embed=embed)

async def handle_gate_battle_flee(ctx, user_id, hunter, hunters_data):
    """Handle flee command for gate battles"""
    battle = hunter['gate_battle']
    
    import random
    
    # Flee success chance based on agility
    flee_chance = 0.5 + (hunter['agility'] * 0.02)  # Base 50% + agility bonus
    flee_chance = min(0.9, flee_chance)  # Cap at 90%
    
    from utils.theme_utils import get_user_theme_colors
    colors = get_user_theme_colors(ctx.author.id)
    
    if random.random() < flee_chance:
        # Successful flee - complete gate exploration as failure
        gates_cog = bot.get_cog('Gates')
        if gates_cog and hasattr(gates_cog, 'active_explorations') and user_id in gates_cog.active_explorations:
            del hunter['gate_battle']
            save_hunters_data(hunters_data)
            
            embed = discord.Embed(
                title="🏃 Escaped!",
                description=f"You successfully fled from the {battle['monster']['name']}!",
                color=discord.Color.yellow()
            )
            embed.add_field(name="Result", value="You escaped but failed to complete the gate exploration.", inline=False)
            await ctx.send(embed=embed)
            await gates_cog.complete_gate_exploration(ctx, user_id, False)
    else:
        # Failed flee - monster gets free attack
        monster_damage = battle['monster']['attack'] + random.randint(1, 5)
        hunter['hp'] = max(0, hunter['hp'] - monster_damage)
        
        embed = discord.Embed(
            title="❌ Flee Failed!",
            description=f"You failed to escape from the {battle['monster']['name']}!",
            color=discord.Color.red()
        )
        embed.add_field(
            name="Consequence",
            value=f"The {battle['monster']['name']} attacks you for {monster_damage} damage!\n❤️ Your HP: {hunter['hp']}/{hunter.get('max_hp', 100)}",
            inline=False
        )
        
        # Check if hunter is defeated
        if hunter['hp'] <= 0:
            embed.add_field(name="💀 Defeated!", value="You were defeated while trying to flee!", inline=False)
            gates_cog = bot.get_cog('Gates')
            if gates_cog and hasattr(gates_cog, 'active_explorations') and user_id in gates_cog.active_explorations:
                del hunter['gate_battle']
                hunter['hp'] = hunter.get('max_hp', 100)  # Respawn with full health
                save_hunters_data(hunters_data)
                await ctx.send(embed=embed)
                await gates_cog.complete_gate_exploration(ctx, user_id, False)
                return
        
        save_hunters_data(hunters_data)
        await ctx.send(embed=embed)

async def handle_dungeon_battle_flee(ctx, user_id, hunter, hunters_data, dungeon_cog):
    """Handle flee command for dungeon battles"""
    battle = hunter['dungeon_battle']
    
    import random
    
    # Flee success chance based on agility
    flee_chance = 0.5 + (hunter['agility'] * 0.02)  # Base 50% + agility bonus
    flee_chance = min(0.9, flee_chance)  # Cap at 90%
    
    from utils.theme_utils import get_user_theme_colors
    colors = get_user_theme_colors(ctx.author.id)
    
    if random.random() < flee_chance:
        # Successful flee - complete dungeon raid as failure
        del hunter['dungeon_battle']
        save_hunters_data(hunters_data)
        
        embed = discord.Embed(
            title="🏃 Escaped!",
            description=f"You successfully fled from the {battle['monster']['name']}!",
            color=discord.Color.yellow()
        )
        embed.add_field(name="Result", value="You escaped but failed to complete the dungeon raid.", inline=False)
        await ctx.send(embed=embed)
        await dungeon_cog.complete_raid(ctx, user_id, False)
    else:
        # Failed flee - monster gets free attack
        monster_damage = battle['monster']['attack'] + random.randint(1, 5)
        hunter['hp'] = max(0, hunter['hp'] - monster_damage)
        
        embed = discord.Embed(
            title="❌ Flee Failed!",
            description=f"You failed to escape from the {battle['monster']['name']}!",
            color=discord.Color.red()
        )
        embed.add_field(
            name="Consequence",
            value=f"The {battle['monster']['name']} attacks you for {monster_damage} damage!\n❤️ Your HP: {hunter['hp']}/{hunter.get('max_hp', 100)}",
            inline=False
        )
        
        # Check if hunter is defeated
        if hunter['hp'] <= 0:
            embed.add_field(name="💀 Defeated!", value="You were defeated while trying to flee!", inline=False)
            del hunter['dungeon_battle']
            hunter['hp'] = hunter.get('max_hp', 100)  # Respawn with full health
            save_hunters_data(hunters_data)
            await ctx.send(embed=embed)
            await dungeon_cog.complete_raid(ctx, user_id, False)
            return
        
        save_hunters_data(hunters_data)
        await ctx.send(embed=embed)

async def handle_event_battle_attack(ctx, user_id, hunter, hunters_data):
    """Handle attack command for event battles"""
    event_battle = hunter.get('event_battle')
    if not event_battle:
        await ctx.send("You're not in an event battle!")
        return
    
    boss = event_battle['boss']
    
    if boss['current_hp'] <= 0:
        await ctx.send("The boss is already defeated!")
        return
    
    from utils.theme_utils import get_user_theme_colors, create_progress_bar
    colors = get_user_theme_colors(ctx.author.id)
    
    # Calculate damage
    import random
    base_damage = hunter['strength'] + random.randint(10, 30)
    boss_defense = boss['defense']
    damage = max(1, base_damage - boss_defense)
    
    # Apply damage to boss
    boss['current_hp'] = max(0, boss['current_hp'] - damage)
    
    embed = discord.Embed(
        title="⚔️ Attack!",
        description=f"You attack the {boss['name']} for {damage} damage!",
        color=discord.Color(colors['warning'])
    )
    
    # Add boss HP bar
    hp_bar = create_progress_bar(boss['current_hp'], boss['max_hp'])
    embed.add_field(
        name=f"{boss['name']} HP",
        value=f"{hp_bar} {boss['current_hp']:,}/{boss['max_hp']:,}",
        inline=False
    )
    
    # Check if boss is defeated
    if boss['current_hp'] <= 0:
        # Boss defeated
        exp_gained = boss['exp_reward']
        gold_gained = boss['gold_reward']
        
        # Award EXP using new leveling system
        from utils.leveling_system import award_exp
        level_up_data = await award_exp(user_id, exp_gained, bot, "event_battle")
        
        # CRITICAL: Reload hunters_data after award_exp
        hunters_data = load_hunters_data()
        hunter = hunters_data[user_id]
        
        # Award gold
        hunter['gold'] = hunter.get('gold', 0) + gold_gained
        
        # Build level up message
        level_up_msg = ""
        if level_up_data.get('levels_gained', 0) > 0:
            level_up_msg = f"\n🆙 **Level Up!** {level_up_data['old_level']} → {level_up_data['new_level']}"
            if level_up_data.get("rank_changed", False):
                level_up_msg += f"\n🏆 **Rank Up!** {level_up_data['old_rank']} → {level_up_data['new_rank']}"
        
        embed.title = "🏆 Victory!"
        embed.description = f"You defeated the {boss['name']}!"
        embed.color = discord.Color(colors['success'])
        embed.add_field(
            name="Rewards",
            value=f"💰 {gold_gained:,} Gold\n⭐ {exp_gained:,} EXP{level_up_msg}",
            inline=False
        )
        
        if boss.get('drops'):
            embed.add_field(
                name="🎁 Loot Drops",
                value=", ".join(boss['drops']),
                inline=False
            )
        
        # Clear event battle
        hunter['event_battle'] = None
        hunters_data[user_id] = hunter
        save_hunters_data(hunters_data)
        
        # Clear from GlobalEvents cog
        global_events_cog = bot.get_cog('GlobalEvents')
        if global_events_cog and hasattr(global_events_cog, 'event_battles'):
            if user_id in global_events_cog.event_battles:
                del global_events_cog.event_battles[user_id]
        
        await ctx.send(embed=embed)
        return
    
    else:
        # Boss counter-attacks
        boss_damage = boss['attack'] - hunter.get('defense', 0)
        boss_damage = max(boss_damage // 3, 10)  # Reduce boss damage for balance
        
        hunter['hp'] = max(1, hunter['hp'] - boss_damage)
        
        embed.add_field(
            name="💥 Boss Counter-Attack",
            value=f"The {boss['name']} strikes back for {boss_damage} damage!",
            inline=False
        )
        
        # Update hunter HP bar
        hunter_hp_bar = create_progress_bar(hunter['hp'], hunter.get('max_hp', 100))
        embed.add_field(
            name="Your HP",
            value=f"{hunter_hp_bar} {hunter['hp']}/{hunter.get('max_hp', 100)}",
            inline=False
        )
        
        # Check if hunter died
        if hunter['hp'] <= 1:
            embed.add_field(
                name="💀 Defeated",
                value="You have been defeated! The boss battle ends.",
                inline=False
            )
            
            # Clear event battle
            hunter['event_battle'] = None
        
        # Update hunter data
        hunters_data[user_id] = hunter
        save_hunters_data(hunters_data)
        
        await ctx.send(embed=embed)

# Error handling
@bot.event
async def on_command_error(ctx, error):
    if isinstance(error, commands.CommandNotFound):
        await ctx.send("Command not found! Use `.commands` to see available commands.")
    elif isinstance(error, commands.MissingRequiredArgument):
        await ctx.send(f"Missing required argument! Use `.commands` for command usage.")
    else:
        print(f"An error occurred: {error}")
        await ctx.send("An error occurred while processing your command.")

# Run the bot
async def main():
    token = os.getenv('DISCORD_TOKEN')
    if not token:
        print("Error: DISCORD_TOKEN not found in environment variables!")
        return
    
    async with bot:
        await bot.start(token)
>>>>>>> 8a956bb4

if __name__ == "__main__":
    asyncio.run(run_bot())<|MERGE_RESOLUTION|>--- conflicted
+++ resolved
@@ -4,10 +4,6 @@
 import os
 from dotenv import load_dotenv
 import asyncio
-<<<<<<< HEAD
-from discord.ui import View, Button, Select
-from typing import Optional
-=======
 import time
 from datetime import datetime, timedelta
 from utils.leveling_system import award_exp, send_level_up_notification, leveling_system
@@ -22,18 +18,10 @@
         if isinstance(o, discord.Color):
             return o.value  # Convert discord.Color to its integer value
         return json.JSONEncoder.default(self, o)
->>>>>>> 8a956bb4
 
 # Load environment variables
 load_dotenv()
 
-<<<<<<< HEAD
-# Bot configuration
-COMMAND_PREFIX = '#'
-intents = discord.Intents.all()  # We need all intents for full functionality
-
-# Remove default help command before creating the bot instance
-=======
 # Bot configuration - Changed prefix from "!" to "."
 COMMAND_PREFIX = '.'
 intents = discord.Intents.default()
@@ -59,7 +47,6 @@
 channel_creation_locks = {}  # Track channel creation locks to prevent race conditions
 active_event_battles = {}  # Stores event boss encounters with shared combat state
 
->>>>>>> 8a956bb4
 bot = commands.Bot(command_prefix=COMMAND_PREFIX, intents=intents, help_command=None)
 
 # Load or create hunters data
@@ -723,38 +710,7 @@
             return True, doorway_name
     return False, None
 
-# Error handling
-@bot.event
-async def on_command_error(ctx, error):
-    if isinstance(error, commands.CommandNotFound):
-        await ctx.send(embed=discord.Embed(
-            title="Command Not Found",
-            description="Use #help to see available commands",
-            color=discord.Color.red()
-        ))
-    elif isinstance(error, commands.MissingPermissions):
-        await ctx.send(embed=discord.Embed(
-            title="Permission Denied",
-            description="You don't have permission to use this command",
-            color=discord.Color.red()
-        ))
-    else:
-        await ctx.send(embed=discord.Embed(
-            title="Error",
-            description=str(error),
-            color=discord.Color.red()
-        ))
-
 async def load_cogs():
-<<<<<<< HEAD
-    for filename in os.listdir('./cogs'):
-        if filename.endswith('.py'):
-            try:
-                await bot.load_extension(f'cogs.{filename[:-3]}')
-                print(f'Loaded cog: {filename[:-3]}')
-            except Exception as e:
-                print(f'Failed to load cog {filename}: {str(e)}')
-=======
     """Load all cog files from the cogs directory"""
     try:
         # Create cogs directory if it doesn't exist
@@ -866,7 +822,6 @@
                             
     except Exception as e:
         print(f"Error during duplicate channel cleanup: {e}")
->>>>>>> 8a956bb4
 
 @bot.event
 async def on_ready():
@@ -903,7 +858,6 @@
     reset_stuck_players()
     
     await load_cogs()
-    await bot.change_presence(activity=discord.Game(name="#help | Solo Leveling RPG"))
     print('Bot is ready!')
 
     # Create necessary directories and files if they don't exist
@@ -927,56 +881,7 @@
         event_cog.event_loop.start()  # Start the automated event loop
         print("Event management loop started")
 
-<<<<<<< HEAD
-class HelpView(View):
-    def __init__(self):
-        super().__init__(timeout=60)
-        # Create category selection dropdown
-        self.add_item(Select(
-            placeholder="Select a category",
-            options=[
-                discord.SelectOption(label="Gates", description="Gate and dungeon commands", emoji="🌀"),
-                discord.SelectOption(label="Combat", description="Battle system commands", emoji="⚔️"),
-                discord.SelectOption(label="Party", description="Party and guild commands", emoji="👥"),
-                discord.SelectOption(label="System", description="Basic commands", emoji="⚙️"),
-                discord.SelectOption(label="Arena", description="PvP commands", emoji="🏆")
-            ],
-            custom_id="help_category_select"
-        ))
-
-    async def interaction_check(self, interaction: discord.Interaction) -> bool:
-        return True
-
-@bot.command(name='help')
-async def help_command(ctx):
-    """Show all available commands"""
-    embed = discord.Embed(
-        title="Solo Leveling RPG Help",
-        description="Select a category below to view specific commands",
-        color=discord.Color.blue()
-    )
-
-    # Add quick reference for most common commands
-    embed.add_field(
-        name="Quick Start",
-        value="```\n#start - Begin your journey\n#status - View your stats\n#hunt - Fight monsters\n#daily - Daily rewards```",
-        inline=False
-    )
-
-    embed.add_field(
-        name="Categories",
-        value="🌀 Gates - Explore gates and dungeons\n⚔️ Combat - Battle commands\n👥 Party - Group activities\n🏆 Arena - PvP system\n⚙️ System - Basic commands",
-        inline=False
-    )
-
-    embed.set_footer(text="Use the dropdown menu below to see detailed commands for each category")
-
-    await ctx.send(embed=embed, view=HelpView())
-
-@bot.command(name='start')
-=======
 @bot.command(name='start', aliases=['awaken'])
->>>>>>> 8a956bb4
 async def start(ctx):
     """Start your journey as a hunter"""
     hunters_data = load_hunters_data()
@@ -1217,13 +1122,9 @@
     hunters_data = load_hunters_data()
 
     if user_id not in hunters_data:
-<<<<<<< HEAD
-        await ctx.send("You haven't started your journey yet! Use #start to begin.")
-=======
         from utils.theme_utils import get_error_embed
         embed = get_error_embed(ctx.author.id, "You haven't started your journey yet! Use `.start` to begin.")
         await ctx.send(embed=embed)
->>>>>>> 8a956bb4
         return
 
     hunter = hunters_data[user_id]
@@ -2749,254 +2650,6 @@
     hunters_data = load_hunters_data()
     hunter_exists = user_id in hunters_data
 
-<<<<<<< HEAD
-    status_embed.set_footer(text="Use #help to see available commands")
-
-    # Modern UI: Add buttons for quick actions
-    class StatusView(View):
-        def __init__(self):
-            super().__init__(timeout=60)
-            self.add_item(Button(label="Inventory", style=discord.ButtonStyle.primary, emoji="📦", custom_id="inventory"))
-            self.add_item(Button(label="Shop", style=discord.ButtonStyle.success, emoji="🛒", custom_id="shop"))
-            self.add_item(Button(label="PvP", style=discord.ButtonStyle.danger, emoji="⚔️", custom_id="pvp"))
-            self.add_item(Button(label="Quests", style=discord.ButtonStyle.secondary, emoji="📜", custom_id="quests"))
-
-        async def interaction_check(self, interaction: discord.Interaction) -> bool:
-            return interaction.user.id == ctx.author.id
-
-        @discord.ui.button(label="Inventory", style=discord.ButtonStyle.primary, emoji="📦", custom_id="inventory")
-        async def inventory_button(self, interaction: discord.Interaction, button: Button):
-            await interaction.response.send_message("(Inventory UI coming soon!)", ephemeral=True)
-
-        @discord.ui.button(label="Shop", style=discord.ButtonStyle.success, emoji="🛒", custom_id="shop")
-        async def shop_button(self, interaction: discord.Interaction, button: Button):
-            await interaction.response.send_message("(Shop UI coming soon!)", ephemeral=True)
-
-        @discord.ui.button(label="PvP", style=discord.ButtonStyle.danger, emoji="⚔️", custom_id="pvp")
-        async def pvp_button(self, interaction: discord.Interaction, button: Button):
-            await interaction.response.send_message("(PvP UI coming soon!)", ephemeral=True)
-
-        @discord.ui.button(label="Quests", style=discord.ButtonStyle.secondary, emoji="📜", custom_id="quests")
-        async def quests_button(self, interaction: discord.Interaction, button: Button):
-            await interaction.response.send_message("(Quests UI coming soon!)", ephemeral=True)
-
-    await ctx.send(embed=status_embed, view=StatusView())
-
-@bot.command(name='daily')
-async def daily(ctx):
-    """Claim your daily reward (24-hour reset)"""
-    import datetime
-    hunters_data = load_hunters_data()
-    user_id = str(ctx.author.id)
-    now = datetime.datetime.utcnow()
-    if user_id not in hunters_data:
-        await ctx.send(embed=discord.Embed(description="You haven't started your journey yet! Use #start first.", color=discord.Color.red()))
-        return
-    hunter = hunters_data[user_id]
-    last_claim = hunter.get('last_daily_claim')
-    if last_claim:
-        last_claim_time = datetime.datetime.fromisoformat(last_claim)
-        delta = now - last_claim_time
-        if delta.total_seconds() < 86400:
-            hours = int((86400 - delta.total_seconds()) // 3600)
-            minutes = int(((86400 - delta.total_seconds()) % 3600) // 60)
-            embed = discord.Embed(
-                title="⏳ Daily Reward Not Ready",
-                description=f"You can claim your next daily reward in {hours}h {minutes}m.",
-                color=discord.Color.orange()
-            )
-            await ctx.send(embed=embed)
-            return
-    # Grant reward
-    gold_reward = 250
-    exp_reward = 100
-    hunter['gold'] = hunter.get('gold', 0) + gold_reward
-    hunter['exp'] = hunter.get('exp', 0) + exp_reward
-    hunter['last_daily_claim'] = now.isoformat()
-    save_hunters_data(hunters_data)
-    embed = discord.Embed(
-        title="🎁 Daily Reward Claimed!",
-        description=f"You received 🪙 {gold_reward} gold and ⭐ {exp_reward} EXP!",
-        color=discord.Color.green()
-    )
-    embed.set_footer(text="Come back in 24 hours for your next reward.")
-    await ctx.send(embed=embed)
-
-# --- PARTY & GATE SYSTEM STUBS ---
-@bot.command(name='startparty')
-async def startparty(ctx, *members: discord.Member):
-    """Start a party with invited members (stub/in development)"""
-    if not members:
-        await ctx.send("You must mention at least one member to start a party.")
-        return
-    mentions = ', '.join(m.mention for m in members)
-    await ctx.send(f"{ctx.author.mention} has invited {mentions} to a party! (Party system is in development.)")
-
-@bot.command(name='accept')
-async def accept(ctx):
-    """Accept a party, dungeon, or PvP invitation (stub/in development)"""
-    await ctx.send(f"{ctx.author.mention} accepted the invitation! (Party system is in development.)")
-
-@bot.command(name='decline')
-async def decline(ctx):
-    """Decline a party, dungeon, or PvP invitation (stub/in development)"""
-    await ctx.send(f"{ctx.author.mention} declined the invitation! (Party system is in development.)")
-
-@bot.command(name='finished')
-async def finished(ctx):
-    """Mark your turn as finished in party/guild combat (stub/in development)"""
-    await ctx.send(f"{ctx.author.mention} is ready! (Party system is in development.)")
-
-@bot.command(name='viewgates')
-async def viewgates(ctx):
-    """View available dimensional gates based on your rank (stub/in development)"""
-    await ctx.send("Gate viewing is in development. Use #scan for now.")
-
-@bot.command(name='viewredgates')
-async def viewredgates(ctx):
-    """View all known red gates based on player rank (stub/in development)"""
-    await ctx.send("Red gate viewing is in development.")
-
-@bot.command(name='entergate')
-async def entergate(ctx, *, name: str = None):
-    """Enter a basic gate (stub/in development)"""
-    await ctx.send(f"Entering gate '{name}' (feature in development). Use #scan for now.")
-
-@bot.command(name='enterredgate')
-async def enterredgate(ctx, *, name: str = None):
-    """Enter a red gate (stub/in development)"""
-    await ctx.send(f"Entering red gate '{name}' (feature in development).")
-
-@bot.command(name='exitgate')
-async def exitgate(ctx):
-    """Exit the current gate (stub/in development)"""
-    await ctx.send("Exiting gate (feature in development). Use #scan for now.")
-
-@bot.command(name='dungeons')
-async def dungeons(ctx):
-    """View available dungeon raids (stub/in development)"""
-    await ctx.send("Dungeon viewing is in development. Use #dungeon for now.")
-
-@bot.command(name='refuse')
-async def refuse(ctx):
-    """Refuse a party/dungeon invitation (stub/in development)"""
-    await ctx.send(f"{ctx.author.mention} refused the invitation! (Party system is in development.)")
-
-@bot.command(name='exitdungeon')
-async def exitdungeon(ctx):
-    """Flee the dungeon with all party members (stub/in development)"""
-    await ctx.send("Exiting dungeon (feature in development). Use #dungeon for now.")
-
-@bot.command(name='dodge')
-async def dodge(ctx):
-    """Attempt to dodge an attack (stub/in development)"""
-    await ctx.send("Dodge feature is in development.")
-
-@bot.command(name='ability')
-async def ability(ctx, *, name: str = None):
-    """Use an ability/skill (with UI selection)"""
-    hunters_data = load_hunters_data()
-    user_id = str(ctx.author.id)
-    if user_id not in hunters_data:
-        await ctx.send(embed=discord.Embed(description="You haven't started your journey yet! Use #start first.", color=discord.Color.red()))
-        return
-    # Demo ability list (could be expanded per class/job)
-    abilities = [
-        {"name": "Power Strike", "desc": "Deal heavy physical damage.", "effect": "+20 STR"},
-        {"name": "Heal", "desc": "Restore some HP.", "effect": "+30 HP"},
-        {"name": "Shadow Veil", "desc": "Increase dodge chance for 1 turn.", "effect": "+50% Dodge"},
-        {"name": "Mana Burst", "desc": "Deal magic damage and restore MP.", "effect": "+15 INT, +20 MP"}
-    ]
-    class AbilitySelect(discord.ui.Select):
-        def __init__(self):
-            options = [discord.SelectOption(label=a["name"], description=a["desc"]) for a in abilities]
-            super().__init__(placeholder="Choose an ability...", min_values=1, max_values=1, options=options)
-        async def callback(self, interaction: discord.Interaction):
-            selected = self.values[0]
-            ability = next(a for a in abilities if a["name"] == selected)
-            embed = discord.Embed(
-                title=f"🌀 Ability Used: {ability['name']}",
-                description=f"{ability['desc']}\nEffect: {ability['effect']}",
-                color=discord.Color.purple()
-            )
-            await interaction.response.send_message(embed=embed)
-    class AbilityView(View):
-        def __init__(self):
-            super().__init__(timeout=30)
-            self.add_item(AbilitySelect())
-    await ctx.send(embed=discord.Embed(title="Choose an Ability", description="Select an ability to use:", color=discord.Color.purple()), view=AbilityView())
-
-@bot.command(name='awaken')
-async def awaken(ctx):
-    """Begin your hunter journey at the awakening gate (one-time use)"""
-    hunters_data = load_hunters_data()
-    user_id = str(ctx.author.id)
-    if user_id in hunters_data and hunters_data[user_id].get('awakened', False):
-        embed = discord.Embed(
-            title="Awakening Failed",
-            description="You have already awakened! This can only be done once.",
-            color=discord.Color.red()
-        )
-        await ctx.send(embed=embed)
-        return
-    # If not started, initialize hunter data
-    if user_id not in hunters_data:
-        hunters_data[user_id] = {
-            "level": 1,
-            "exp": 0,
-            "rank": "E",
-            "hp": 100,
-            "mp": 50,
-            "strength": 10,
-            "agility": 10,
-            "intelligence": 10,
-            "inventory": [],
-            "shadows": [],
-            "equipment": {
-                "weapon": None,
-                "armor": None,
-                "accessory": None
-            }
-        }
-    hunters_data[user_id]['awakened'] = True
-    save_hunters_data(hunters_data)
-    embed = discord.Embed(
-        title="🌌 Awakening Gate",
-        description=f"{ctx.author.mention}, you have awakened as a Hunter! Your journey begins now.",
-        color=discord.Color.blue()
-    )
-    embed.add_field(name="Next Steps", value="Use #status to view your profile, #start to begin your journey, or #help for all commands.")
-    await ctx.send(embed=embed)
-
-@bot.command(name='topserver')
-async def topserver(ctx):
-    """Display top players, ranks, and PvP stats (stub/in development)"""
-    await ctx.send("Top server leaderboard is in development.")
-
-@bot.command(name='rank')
-async def rank(ctx):
-    """Show experience bar and progress to next rank (stub/in development)"""
-    await ctx.send("Rank progress feature is in development.")
-
-@bot.command(name='dailyquest')
-async def dailyquest(ctx):
-    """Alias for #daily (shows daily quests)"""
-    await ctx.invoke(bot.get_command('daily'))
-
-@bot.command(name='guildwar')
-async def guildwar(ctx):
-    """Start a guild war (stub/in development)"""
-    await ctx.send("Guild war feature is in development.")
-
-@bot.command(name='guildraid')
-async def guildraid(ctx, *, name: str = None):
-    """Start a guild raid on a gate, red gate, or dungeon (stub/in development)"""
-    await ctx.send(f"Guild raid '{name}' feature is in development.")
-
-# Run the bot
-def run_bot():
-    bot.run(os.getenv('DISCORD_TOKEN'))
-=======
     # Create and send the interactive HelpView
     help_view = HelpView(bot, colors, hunter_exists) 
     
@@ -3914,7 +3567,6 @@
     
     async with bot:
         await bot.start(token)
->>>>>>> 8a956bb4
 
 if __name__ == "__main__":
-    asyncio.run(run_bot())+    asyncio.run(main())