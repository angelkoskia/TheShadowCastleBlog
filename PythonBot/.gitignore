# IDE - IntelliJ
.idea/
*.iml
*.iws
*.ipr

# IDE - VSCode
.vscode/
*.code-workspace

# Environment files
.env
.env.local
.env.*.local
.env.development
.env.test
.env.production

# Dependency directories
node_modules/
vendor/

# Debug logs
npm-debug.log*
yarn-debug.log*
yarn-error.log*
debug.log

# Operating System
.DS_Store
Thumbs.db
*.swp
*.swo

# Build output
/dist
/build
/out

# Cache directories
.cache/
.temp/
.tmp/

# Local SSL certificates
*.pem
*.key
*.crt

# Optional: Yarn
.yarn/*
!.yarn/patches
!.yarn/plugins
!.yarn/releases
!.yarn/sdks
!.yarn/versions
.pnp.*
<<<<<<< HEAD
=======

__pycache__/
*.py[cod]
*$py.class
>>>>>>> b9bfc2ed
<|MERGE_RESOLUTION|>--- conflicted
+++ resolved
@@ -55,10 +55,7 @@
 !.yarn/sdks
 !.yarn/versions
 .pnp.*
-<<<<<<< HEAD
-=======
 
 __pycache__/
 *.py[cod]
-*$py.class
->>>>>>> b9bfc2ed
+*$py.class