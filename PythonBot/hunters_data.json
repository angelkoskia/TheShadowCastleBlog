{
    "299559754756521985": {
        "level": 17,
        "exp": 7100,
        "rank": "D Rank",
        "hp": 495,
        "max_hp": 495,
        "mp": 285,
        "max_mp": 285,
        "strength": 11,
        "agility": 11,
        "intelligence": 11,
        "base_strength": 11,
        "base_agility": 11,
        "base_intelligence": 11,
        "custom_title": "The Shadow Monarch",
        "inventory": {
            "Mana Potion": 1,
            "Shadow Realm Key": 1,
            "Ice Monarch Key": 1,
            "Hunter License": 1,
            "Elven Longbow": 1,
            "Iron Dagger": 1,
            "Healing Potion": 1
        },
        "gold": 3160,
        "attack": 225,
        "defense": 165,
        "equipment": {
            "weapon": "Elven Longbow",
            "armor": null,
            "accessory": null
        },
        "in_battle": false,
        "last_rest": "2025-01-12T12:30:00.000Z",
        "daily_kills": 0,
        "last_kill_reset": "2025-01-12",
        "base_defense": 165,
        "private_adventure_channel_id": 1382868958612553818
    },
    "958126753392500738": {
        "level": 1,
        "exp": 0,
        "rank": "E Rank",
        "hp": 100,
        "max_hp": 100,
        "mp": 50,
        "max_mp": 50,
        "mana": 100,
        "max_mana": 100,
        "strength": 10,
        "agility": 10,
        "intelligence": 10,
        "defense": 5,
        "inventory": [],
        "shadows": [],
        "equipment": {
            "weapon": null,
            "armor": null,
            "accessory": null
        },
        "abilities": [
            "power_strike",
            "heal"
        ],
        "active_cooldowns": {},
        "temp_buffs": {},
        "gold": 100,
        "quests": {
            "daily": {},
            "last_daily_reset": ""
        },
        "battle": null,
        "last_defeated_monster": null,
        "pvp_stats": {
            "wins": 0,
            "losses": 0,
            "rank": "Unranked"
        },
        "dungeon_battle": null,
        "base_strength": 10,
        "base_agility": 10,
        "base_intelligence": 10,
        "base_defense": 5,
        "private_adventure_channel_id": 1382734046555017286
    },
    "353473195824775169": {
        "level": 1,
        "exp": 30,
        "rank": "E Rank",
        "hp": 100,
        "max_hp": 100,
        "mp": 50,
        "max_mp": 50,
        "mana": 100,
        "max_mana": 100,
        "strength": 10,
        "agility": 10,
        "intelligence": 10,
        "defense": 5,
        "inventory": [],
        "shadows": [],
        "equipment": {
            "weapon": null,
            "armor": null,
            "accessory": null
        },
        "abilities": [
            "power_strike",
            "heal"
        ],
        "active_cooldowns": {},
        "temp_buffs": {},
        "gold": 120,
        "quests": {
<<<<<<< HEAD
            "daily": {
                "monster_hunt": {
                    "name": "Monster Hunter",
                    "description": "Defeat 15 monsters",
                    "target": 15,
                    "progress": 0,
                    "reward_gold": 300,
                    "reward_exp": 150,
                    "completed": false
                },
                "gate_clear": {
                    "name": "Gate Clearer",
                    "description": "Clear 1 gates",
                    "target": 1,
                    "progress": 1,
                    "reward_gold": 200,
                    "reward_exp": 100,
                    "completed": true
                },
                "shadow_training": {
                    "name": "Shadow Master",
                    "description": "Train your shadows 3 times",
                    "target": 3,
                    "progress": 0,
                    "reward_gold": 150,
                    "reward_exp": 75,
                    "completed": false
                }
            },
            "last_daily_reset": "2025-06-10"
        },
        "gold": 200
    },
    "299559754756521985": {
        "level": 1,
        "exp": 0,
        "rank": "E",
        "hp": 100,
        "mp": 50,
        "strength": 10,
        "agility": 10,
        "intelligence": 10,
        "inventory": [],
        "shadows": [],
        "equipment": {
            "weapon": null,
            "armor": null,
            "accessory": null
        },
        "awakened": true
    },
    "263758972945825795": {
        "level": 1,
        "exp": 100,
        "rank": "E",
        "hp": 100,
        "mp": 50,
        "strength": 10,
        "agility": 10,
        "intelligence": 10,
        "inventory": [],
        "shadows": [],
        "equipment": {
            "weapon": null,
            "armor": null,
            "accessory": null
        },
        "gold": 250,
        "last_daily_claim": "2025-06-10T22:28:38.322351",
        "awakened": true
=======
            "daily": {},
            "last_daily_reset": ""
        },
        "battle": null,
        "last_defeated_monster": null,
        "pvp_stats": {
            "wins": 0,
            "losses": 0,
            "rank": "Unranked"
        },
        "private_adventure_channel_id": 1382857820592017439,
        "daily_kills": {
            "2025-06-13": 1
        },
        "base_strength": 10,
        "base_agility": 10,
        "base_intelligence": 10,
        "base_defense": 5
>>>>>>> 8a956bb4
    }
}<|MERGE_RESOLUTION|>--- conflicted
+++ resolved
@@ -113,78 +113,6 @@
         "temp_buffs": {},
         "gold": 120,
         "quests": {
-<<<<<<< HEAD
-            "daily": {
-                "monster_hunt": {
-                    "name": "Monster Hunter",
-                    "description": "Defeat 15 monsters",
-                    "target": 15,
-                    "progress": 0,
-                    "reward_gold": 300,
-                    "reward_exp": 150,
-                    "completed": false
-                },
-                "gate_clear": {
-                    "name": "Gate Clearer",
-                    "description": "Clear 1 gates",
-                    "target": 1,
-                    "progress": 1,
-                    "reward_gold": 200,
-                    "reward_exp": 100,
-                    "completed": true
-                },
-                "shadow_training": {
-                    "name": "Shadow Master",
-                    "description": "Train your shadows 3 times",
-                    "target": 3,
-                    "progress": 0,
-                    "reward_gold": 150,
-                    "reward_exp": 75,
-                    "completed": false
-                }
-            },
-            "last_daily_reset": "2025-06-10"
-        },
-        "gold": 200
-    },
-    "299559754756521985": {
-        "level": 1,
-        "exp": 0,
-        "rank": "E",
-        "hp": 100,
-        "mp": 50,
-        "strength": 10,
-        "agility": 10,
-        "intelligence": 10,
-        "inventory": [],
-        "shadows": [],
-        "equipment": {
-            "weapon": null,
-            "armor": null,
-            "accessory": null
-        },
-        "awakened": true
-    },
-    "263758972945825795": {
-        "level": 1,
-        "exp": 100,
-        "rank": "E",
-        "hp": 100,
-        "mp": 50,
-        "strength": 10,
-        "agility": 10,
-        "intelligence": 10,
-        "inventory": [],
-        "shadows": [],
-        "equipment": {
-            "weapon": null,
-            "armor": null,
-            "accessory": null
-        },
-        "gold": 250,
-        "last_daily_claim": "2025-06-10T22:28:38.322351",
-        "awakened": true
-=======
             "daily": {},
             "last_daily_reset": ""
         },
@@ -203,6 +131,5 @@
         "base_agility": 10,
         "base_intelligence": 10,
         "base_defense": 5
->>>>>>> 8a956bb4
     }
 }