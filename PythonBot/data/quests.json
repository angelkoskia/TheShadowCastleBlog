--- conflicted
+++ resolved
@@ -1,109 +1,4 @@
 {
-<<<<<<< HEAD
-    "daily": [
-        {
-            "type": "hunt",
-            "description": "Hunt monsters in gates",
-            "min_target": 5,
-            "max_target": 10,
-            "base_gold": 100,
-            "base_exp": 50
-        },
-        {
-            "type": "pvp",
-            "description": "Participate in PvP duels",
-            "min_target": 2,
-            "max_target": 5,
-            "base_gold": 150,
-            "base_exp": 75
-        },
-        {
-            "type": "gate",
-            "description": "Enter dimensional gates",
-            "min_target": 3,
-            "max_target": 6,
-            "base_gold": 200,
-            "base_exp": 100
-        },
-        {
-            "type": "dungeon",
-            "description": "Complete dungeon floors",
-            "min_target": 2,
-            "max_target": 4,
-            "base_gold": 250,
-            "base_exp": 125
-        },
-        {
-            "type": "party",
-            "description": "Complete party battles",
-            "min_target": 3,
-            "max_target": 5,
-            "base_gold": 175,
-            "base_exp": 85
-        },
-        {
-            "type": "boss",
-            "description": "Defeat dungeon bosses",
-            "min_target": 1,
-            "max_target": 3,
-            "base_gold": 300,
-            "base_exp": 150
-        }
-    ],
-    "weekly": [
-        {
-            "type": "redgate",
-            "description": "Clear red gates",
-            "min_target": 1,
-            "max_target": 3,
-            "base_gold": 500,
-            "base_exp": 250
-        },
-        {
-            "type": "guildraid",
-            "description": "Participate in guild raids",
-            "min_target": 2,
-            "max_target": 4,
-            "base_gold": 400,
-            "base_exp": 200
-        },
-        {
-            "type": "pvp_wins",
-            "description": "Win PvP duels",
-            "min_target": 5,
-            "max_target": 10,
-            "base_gold": 450,
-            "base_exp": 225
-        }
-    ],
-    "achievement": [
-        {
-            "type": "rank_up",
-            "description": "Reach next hunter rank",
-            "rewards": {
-                "gold": 1000,
-                "exp": 500
-            }
-        },
-        {
-            "type": "shadow_extract",
-            "description": "Extract your first shadow",
-            "rewards": {
-                "gold": 2000,
-                "exp": 1000
-            }
-        },
-        {
-            "type": "guild_leader",
-            "description": "Become a guild leader",
-            "rewards": {
-                "gold": 1500,
-                "exp": 750
-            }
-        }
-    ]
-}
-=======
   "daily_templates": [
     {
       "id": "monster_hunt",
@@ -303,5 +198,4 @@
       "discount": 0.3
     }
   }
-}
->>>>>>> 8a956bb4
+}