--- conflicted
+++ resolved
@@ -1,83 +1,4 @@
 {
-<<<<<<< HEAD
-    "consumables": {
-        "health_potion": {
-            "id": "health_potion",
-            "name": "Health Potion",
-            "type": "consumable",
-            "description": "Restores 50 HP",
-            "effects": {
-                "heal": 50
-            },
-            "use_message": "You restored 50 HP!",
-            "price": 100
-        },
-        "mana_potion": {
-            "id": "mana_potion",
-            "name": "Mana Potion",
-            "type": "consumable",
-            "description": "Restores 30 MP",
-            "effects": {
-                "mana": 30
-            },
-            "use_message": "You restored 30 MP!",
-            "price": 80
-        }
-    },
-    "weapons": {
-        "iron_sword": {
-            "id": "iron_sword",
-            "name": "Iron Sword",
-            "type": "weapon",
-            "description": "A basic iron sword",
-            "attack_bonus": 10,
-            "price": 200
-        },
-        "steel_sword": {
-            "id": "steel_sword",
-            "name": "Steel Sword",
-            "type": "weapon",
-            "description": "A sturdy steel sword",
-            "attack_bonus": 20,
-            "price": 500
-        }
-    },
-    "armor": {
-        "leather_armor": {
-            "id": "leather_armor",
-            "name": "Leather Armor",
-            "type": "armor",
-            "description": "Basic leather protection",
-            "defense_bonus": 5,
-            "price": 150
-        },
-        "iron_armor": {
-            "id": "iron_armor",
-            "name": "Iron Armor",
-            "type": "armor",
-            "description": "Sturdy iron protection",
-            "defense_bonus": 15,
-            "price": 400
-        }
-    },
-    "accessories": {
-        "strength_ring": {
-            "id": "strength_ring",
-            "name": "Ring of Strength",
-            "type": "accessory",
-            "description": "Increases strength by 5",
-            "strength_bonus": 5,
-            "price": 300
-        },
-        "agility_ring": {
-            "id": "agility_ring",
-            "name": "Ring of Agility",
-            "type": "accessory",
-            "description": "Increases agility by 5",
-            "agility_bonus": 5,
-            "price": 300
-        }
-=======
   "weapons": {
     "Rusty Dagger": {
       "type": "weapon",
@@ -1213,7 +1134,6 @@
       "value": 25000,
       "rarity": "Mythic",
       "description": "The crown of absolute power - grants authority over shadows"
->>>>>>> 8a956bb4
     }
   }
 }